--- conflicted
+++ resolved
@@ -1,6 +1,7 @@
 <RCC>
     <qresource prefix="/">
         <file>blank.ttf</file>
+        <file>clementine_remote_qr.png</file>
         <file>clementine-spotify-public.pem</file>
         <file>currenttrack_bar_left.png</file>
         <file>currenttrack_bar_mid.png</file>
@@ -296,6 +297,8 @@
         <file>providers/somafm.png</file>
         <file>providers/songkick.png</file>
         <file>providers/soundcloud.png</file>
+        <file>providers/subsonic-32.png</file>
+        <file>providers/subsonic.png</file>
         <file>providers/ubuntuone.png</file>
         <file>providers/wikipedia.png</file>
         <file>sample.mood</file>
@@ -359,11 +362,5 @@
         <file>volumeslider-handle_glow.png</file>
         <file>volumeslider-handle.png</file>
         <file>volumeslider-inset.png</file>
-<<<<<<< HEAD
-        <file>clementine_remote_qr.png</file>
-=======
-        <file>providers/subsonic.png</file>
-        <file>providers/subsonic-32.png</file>
->>>>>>> a5f6356b
     </qresource>
 </RCC>