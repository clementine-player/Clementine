--- conflicted
+++ resolved
@@ -205,13 +205,10 @@
 message ResponseClementineInfo {
   optional string version = 1;
   optional EngineState state = 2;
-<<<<<<< HEAD
+  optional bool allow_downloads = 3;
 
   // allowed extensions for REQUEST_FILES and LIST_FILES
-  repeated string files_music_extensions = 3;
-=======
-  optional bool allow_downloads = 3;
->>>>>>> d0677b68
+  repeated string files_music_extensions = 4;
 }
 
 // The current song played
