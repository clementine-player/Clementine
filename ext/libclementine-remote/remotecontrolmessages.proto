/* This file is part of Clementine.
   Copyright 2017, David Sansome <me@davidsansome.com>
   Copyright 2017, Andreas Muttscheller <asfa194@gmail.com>

   Licensed under the Apache License, Version 2.0 (the "License");
   you may not use this file except in compliance with the License.
   You may obtain a copy of the License at

       http://www.apache.org/licenses/LICENSE-2.0

   Unless required by applicable law or agreed to in writing, software
   distributed under the License is distributed on an "AS IS" BASIS,
   WITHOUT WARRANTIES OR CONDITIONS OF ANY KIND, either express or implied.
   See the License for the specific language governing permissions and
   limitations under the License.
*/

// Note: this file is licensed under the Apache License instead of GPL, so
// 3rd party applications or libraries can use another license besides GPL.

syntax = "proto2";

package pb.remote;

// The supported message types
enum MsgType {
  UNKNOWN = 0;
  // Messages generally send from client to server
  CONNECT = 1;
  REQUEST_PLAYLISTS = 3;
  REQUEST_PLAYLIST_SONGS = 4;
  CHANGE_SONG = 5;
  SET_VOLUME = 6;
  SET_TRACK_POSITION = 7;
  INSERT_URLS = 8;
  REMOVE_SONGS = 9;
  OPEN_PLAYLIST = 10;
  CLOSE_PLAYLIST = 11;
  UPDATE_PLAYLIST = 60;
  GET_LYRICS = 14;
  DOWNLOAD_SONGS = 15;
  SONG_OFFER_RESPONSE = 16;
  // Lastfm
  LOVE = 12;
  BAN = 13;
  STOP_AFTER = 17;
  GET_LIBRARY = 18;
  RATE_SONG = 19;
  GLOBAL_SEARCH = 100;
  REQUEST_SAVED_RADIOS = 110;
  // access Files from remote control
  REQUEST_FILES = 200;
  APPEND_FILES = 201;

  // Messages send by both
  DISCONNECT = 2;
  PLAY = 20;
  PLAYPAUSE = 21;
  PAUSE = 22;
  STOP = 23;
  NEXT = 24;
  PREVIOUS = 25;
  SHUFFLE_PLAYLIST = 26;
  // Messages that contain the repeat or random mode
  // Either set by client or clementine
  REPEAT = 27;
  SHUFFLE = 28;

  // Messages send from server to client
  INFO = 40;
  CURRENT_METAINFO = 41;
  PLAYLISTS = 42;
  PLAYLIST_SONGS = 43;
  ENGINE_STATE_CHANGED = 44;
  KEEP_ALIVE = 45;
  UPDATE_TRACK_POSITION = 46;
  ACTIVE_PLAYLIST_CHANGED = 47;
  FIRST_DATA_SENT_COMPLETE = 48;
  LYRICS = 49;
  SONG_FILE_CHUNK = 50;
  DOWNLOAD_QUEUE_EMPTY = 51;
  LIBRARY_CHUNK = 52;
  DOWNLOAD_TOTAL_SIZE = 53;
  GLOBAL_SEARCH_RESULT = 54;
  TRANSCODING_FILES = 55;
  GLOBAL_SEARCH_STATUS = 56;
  // access Files from remote control
  LIST_FILES = 202;
}

// Valid Engine states
enum EngineState {
  Empty = 0;
  Idle = 1;
  Playing = 2;
  Paused = 3;
}

// Song Metadata
message SongMetadata {
  enum Type {
    UNKNOWN = 0;
    ASF = 1;
    FLAC = 2;
    MP4 = 3;
    MPC = 4;
    MPEG = 5;
    OGGFLAC = 6;
    OGGSPEEX = 7;
    OGGVORBIS = 8;
    AIFF = 9;
    WAV = 10;
    TRUEAUDIO = 11;
    CDDA = 12;
    OGGOPUS = 13;
    WAVPACK = 14;
    SPC = 15;
    VGM = 16;
    APE = 17;
    STREAM = 99;
  }

  optional int32 id = 1;     // unique id of the song
  optional int32 index = 2;  // Index of the current row of the active playlist
  optional string title = 3;
  optional string album = 4;
  optional string artist = 5;
  optional string albumartist = 6;
  optional int32 track = 7;
  optional int32 disc = 8;
  optional string pretty_year = 9;
  optional string genre = 10;
  optional int32 playcount = 11;
  optional string pretty_length = 12;
  optional bytes art = 13;
  optional int32 length = 14;
  optional bool is_local = 15;
  optional string filename = 16;
  optional int32 file_size = 17;
  optional float rating = 18;  // 0 (0 stars) to 1 (5 stars)
  optional string url = 19;
  optional string art_automatic = 20;
  optional string art_manual = 21;
  optional Type type = 22;
}

// Playlist information
message Playlist {
  optional int32 id = 1;
  optional string name = 2;
  optional int32 item_count = 3;
  optional bool active = 4;
  optional bool closed = 5;
  optional bool favorite = 6;
}

// Valid Repeatmodes
enum RepeatMode {
  Repeat_Off = 0;
  Repeat_Track = 1;
  Repeat_Album = 2;
  Repeat_Playlist = 3;
  Repeat_OneByOne = 4;
  Repeat_Intro = 5;
}

// Valid Shuffle modes
enum ShuffleMode {
  Shuffle_Off = 0;
  Shuffle_All = 1;
  Shuffle_InsideAlbum = 2;
  Shuffle_Albums = 3;
}

message RequestPlaylists {
  optional bool include_closed = 1;
}

// A Client requests songs from a specific playlist
message RequestPlaylistSongs {
  optional int32 id = 1;
}

// Client want to change track
message RequestChangeSong {
  // In which playlist is the song?
  optional int32 playlist_id = 1;
  // And on which position?
  optional int32 song_index = 2;
}

// Set the volume
message RequestSetVolume {
  optional int32 volume = 1;
}

// Repeat and Random messages
message Repeat {
  optional RepeatMode repeat_mode = 1;
}

message Shuffle {
  optional ShuffleMode shuffle_mode = 1;
}

// Response from server
// General info
message ResponseClementineInfo {
  optional string version = 1;
  optional EngineState state = 2;
<<<<<<< HEAD

  // allowed extensions for REQUEST_FILES and LIST_FILES
  repeated string files_music_extensions = 3;

  optional bool allow_downloads = 3;
=======
  optional bool allow_downloads = 3;

  // allowed extensions for REQUEST_FILES and LIST_FILES
  repeated string files_music_extensions = 4;
>>>>>>> cf7f3d22
}

// The current song played
message ResponseCurrentMetadata {
  optional SongMetadata song_metadata = 1;
}

// The playlists in clementine
message ResponsePlaylists {
  repeated Playlist playlist = 1;
  optional bool include_closed = 2;
}

// A list of songs in a playlist
message ResponsePlaylistSongs {
  optional Playlist requested_playlist = 1;

  // The songs that are in the playlist
  repeated SongMetadata songs = 2;
}

// The current state of the play engine
message ResponseEngineStateChanged {
  optional EngineState state = 1;
}

// Sends the current position of the track
message ResponseUpdateTrackPosition {
  optional int32 position = 1;
}

// The connect message containing the authentication code
message RequestConnect {
  optional int32 auth_code = 1;
  optional bool send_playlist_songs = 2;
  optional bool downloader = 3;
}

// Respone, why the connection was closed
enum ReasonDisconnect {
  Server_Shutdown = 1;
  Wrong_Auth_Code = 2;
  Not_Authenticated = 3;
  Download_Forbidden = 4;
}
message ResponseDisconnect {
  optional ReasonDisconnect reason_disconnect = 1;
}

message ResponseActiveChanged {
  optional int32 id = 1;
}

// A client requests a new track position
// position in seconds!
message RequestSetTrackPosition {
  optional int32 position = 1;
}

message RequestInsertUrls {
  // In which playlist should the urls be inserted?
  optional int32 playlist_id = 1;
  repeated string urls = 2;
  optional int32 position = 3 [default = -1];
  optional bool play_now = 4 [default = false];
  optional bool enqueue = 5 [default = false];
  repeated SongMetadata songs = 6;
  // if we wish to create a new playlist
  optional string new_playlist_name = 7;
}

// Client want to change track
message RequestRemoveSongs {
  // In which playlist is the songs?
  optional int32 playlist_id = 1;
  // And on which position?
  repeated int32 songs = 2;
}

// Messages for opening / closing playlists
message RequestOpenPlaylist {
  optional int32 playlist_id = 1;
}
message RequestClosePlaylist {
  optional int32 playlist_id = 1;
}
message RequestUpdatePlaylist {
  optional int32 playlist_id = 1;
  optional string new_playlist_name = 2;
  optional bool favorite = 3;
  optional bool create_new_playlist = 4;
  optional bool clear_playlist = 5;
}

// Message containing lyrics
message ResponseLyrics {
  repeated Lyric lyrics = 1;
}
message Lyric {
  optional string id = 1;
  optional string title = 2;
  optional string content = 3;
}

// Message request for downloading songs
enum DownloadItem {
  CurrentItem = 1;
  ItemAlbum = 2;
  APlaylist = 3;
  Urls = 4;
}
message RequestDownloadSongs {
  optional DownloadItem download_item = 1;
  optional int32 playlist_id = 2;
  repeated string urls = 3;

  // within a Playlist, download only requested songs
  repeated int32 songs_ids = 4;

  // download from the FileSystem remotely
  // using the defined root directory and the urls (filenames)
  optional string relative_path = 5;
}

message ResponseSongFileChunk {
  optional int32 chunk_number = 1;
  optional int32 chunk_count = 2;
  optional int32 file_number = 3;
  optional int32 file_count = 4;
  optional SongMetadata song_metadata = 6;  // only sent with first chunk!
  optional bytes data = 7;
  optional int32 size = 8;
  optional bytes file_hash = 9;
}

message ResponseLibraryChunk {
  optional int32 chunk_number = 1;
  optional int32 chunk_count = 2;
  optional bytes data = 3;
  optional int32 size = 4;
  optional bytes file_hash = 5;
}

message ResponseSongOffer {
  optional bool accepted = 1;  // true = client wants to download item
}

message RequestRateSong {
  optional float rating = 1;  // 0 to 1
}

message ResponseDownloadTotalSize {
  optional int32 total_size = 1;
  optional int32 file_count = 2;
}

message RequestGlobalSearch {
  optional string query = 1;
}

message ResponseGlobalSearch {
  optional int32 id = 1;
  optional string query = 2;
  optional string search_provider = 3;
  repeated SongMetadata song_metadata = 4;
  optional bytes search_provider_icon = 5;
}

message ResponseTranscoderStatus {
  optional int32 processed = 1;
  optional int32 total = 2;
}

enum GlobalSearchStatus {
  GlobalSearchStarted = 1;
  GlobalSearchFinished = 2;
}

message ResponseGlobalSearchStatus {
  optional int32 id = 1;
  optional string query = 2;
  optional GlobalSearchStatus status = 3;
}

// access the FileSystem remotely from a defined root directory
message RequestListFiles {
  optional string relative_path = 1;
}

message FileMetadata {
  optional string filename = 1;
  optional bool is_dir = 2;
}

message ResponseListFiles {
  enum Error {
    NONE = 0;
    ROOT_DIR_NOT_SET = 1;
    DIR_NOT_ACCESSIBLE = 2;
    DIR_NOT_EXIST = 3;
    UNKNOWN = 4;
  }
  optional string relative_path = 1;
  repeated FileMetadata files = 2;
  optional Error error = 3;
}

message RequestAppendFiles {
  // where to append the files
  optional int32 playlist_id = 1;
  // or we create a new playlist
  optional string new_playlist_name = 2;

  optional string relative_path = 3;
  repeated string files = 4;

  optional bool play_now = 5;
  optional bool clear_first = 6;
}

message Stream {
  optional string name = 1;
  optional string url = 2;
  optional string url_logo = 3;
}
message ResponseSavedRadios {
  repeated Stream streams = 1;
}

// The message itself
message Message {
  optional int32 version = 1 [default = 21];
  optional MsgType type = 2
      [default = UNKNOWN];  // What data is in the message?

  optional RequestConnect request_connect = 21;
  optional RequestPlaylists request_playlists = 27;
  optional RequestPlaylistSongs request_playlist_songs = 10;
  optional RequestChangeSong request_change_song = 11;
  optional RequestSetVolume request_set_volume = 12;
  optional RequestSetTrackPosition request_set_track_position = 23;
  optional RequestInsertUrls request_insert_urls = 25;
  optional RequestRemoveSongs request_remove_songs = 26;
  optional RequestOpenPlaylist request_open_playlist = 28;
  optional RequestClosePlaylist request_close_playlist = 29;
  optional RequestUpdatePlaylist request_update_playlist = 53;
  optional RequestDownloadSongs request_download_songs = 31;
  optional RequestRateSong request_rate_song = 35;
  optional RequestGlobalSearch request_global_search = 37;
  optional RequestListFiles request_list_files = 50;
  optional RequestAppendFiles request_append_files = 51;

  optional Repeat repeat = 13;
  optional Shuffle shuffle = 14;

  optional ResponseClementineInfo response_clementine_info = 15;
  optional ResponseCurrentMetadata response_current_metadata = 16;
  optional ResponsePlaylists response_playlists = 17;
  optional ResponsePlaylistSongs response_playlist_songs = 18;
  optional ResponseEngineStateChanged response_engine_state_changed = 19;
  optional ResponseUpdateTrackPosition response_update_track_position = 20;
  optional ResponseDisconnect response_disconnect = 22;
  optional ResponseActiveChanged response_active_changed = 24;
  optional ResponseLyrics response_lyrics = 30;
  optional ResponseSongFileChunk response_song_file_chunk = 32;
  optional ResponseSongOffer response_song_offer = 33;
  optional ResponseLibraryChunk response_library_chunk = 34;
  optional ResponseDownloadTotalSize response_download_total_size = 36;
  optional ResponseGlobalSearch response_global_search = 38;
  optional ResponseTranscoderStatus response_transcoder_status = 39;
  optional ResponseGlobalSearchStatus response_global_search_status = 40;
  optional ResponseListFiles response_list_files = 52;
  optional ResponseSavedRadios response_saved_radios = 54;
}<|MERGE_RESOLUTION|>--- conflicted
+++ resolved
@@ -208,18 +208,11 @@
 message ResponseClementineInfo {
   optional string version = 1;
   optional EngineState state = 2;
-<<<<<<< HEAD
-
-  // allowed extensions for REQUEST_FILES and LIST_FILES
-  repeated string files_music_extensions = 3;
-
-  optional bool allow_downloads = 3;
-=======
+
   optional bool allow_downloads = 3;
 
   // allowed extensions for REQUEST_FILES and LIST_FILES
   repeated string files_music_extensions = 4;
->>>>>>> cf7f3d22
 }
 
 // The current song played
