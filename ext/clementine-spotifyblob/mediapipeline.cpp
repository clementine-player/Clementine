--- conflicted
+++ resolved
@@ -106,19 +106,11 @@
 #endif
 
   // Set caps
-<<<<<<< HEAD
   GstCaps* caps = gst_caps_new_simple("audio/x-raw",
                                       "format", G_TYPE_STRING, format,
                                       "rate", G_TYPE_INT, sample_rate,
                                       "channels", G_TYPE_INT, channels,
-                                      NULL);
-=======
-  GstCaps* caps = gst_caps_new_simple(
-      "audio/x-raw-int", "endianness", G_TYPE_INT, endianness, "signed",
-      G_TYPE_BOOLEAN, TRUE, "width", G_TYPE_INT, 16, "depth", G_TYPE_INT, 16,
-      "rate", G_TYPE_INT, sample_rate, "channels", G_TYPE_INT, channels,
-      nullptr);
->>>>>>> 0cd3d9b3
+                                      nullptr);
 
   gst_app_src_set_caps(appsrc_, caps);
   gst_caps_unref(caps);
