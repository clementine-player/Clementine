--- conflicted
+++ resolved
@@ -154,7 +154,6 @@
   gstelement_class->change_state 
     = GST_DEBUG_FUNCPTR (gst_fftwspectrum_change_state);
 
-<<<<<<< HEAD
   gst_element_class_add_pad_template (GST_ELEMENT_CLASS(klass),
       gst_static_pad_template_get (&src_factory));
   gst_element_class_add_pad_template (GST_ELEMENT_CLASS(klass),
@@ -166,9 +165,8 @@
       "Filter/Converter/Spectrum",
       "Convert a raw audio stream into a frequency spectrum",
       "Joe Rabinoff <bobqwatson@yahoo.com>");
-=======
+
   g_mutex_init(&klass->mutex);
->>>>>>> 0cd3d9b3
 }
 
 /* initialize the new element
