--- conflicted
+++ resolved
@@ -30,49 +30,7 @@
 #include <QStylePainter>
 #include <QTimer>
 #include <QVBoxLayout>
-<<<<<<< HEAD
-#include <QCommonStyle>
-
-using namespace Core;
-using namespace Internal;
-
-const int FancyTabBar::m_rounding = 22;
-const int FancyTabBar::m_textPadding = 4;
-
-
-namespace {
-static void selectTab(QPainter* p, const QRect& rect) {
-  // background
-  p->save();
-  QLinearGradient grad(rect.topLeft(), rect.topRight());
-  grad.setColorAt(0, QColor(255, 255, 255, 140));
-  grad.setColorAt(1, QColor(255, 255, 255, 210));
-  p->fillRect(rect.adjusted(0, 0, 0, -1), grad);
-  p->restore();
-
-  // shadows
-  p->setPen(QColor(0, 0, 0, 110));
-  p->drawLine(rect.topLeft() + QPoint(1, -1), rect.topRight() - QPoint(0, 1));
-  p->drawLine(rect.bottomLeft(), rect.bottomRight());
-  p->setPen(QColor(0, 0, 0, 40));
-  p->drawLine(rect.topLeft(), rect.bottomLeft());
-
-  // highlights
-  p->setPen(QColor(255, 255, 255, 50));
-  p->drawLine(rect.topLeft() + QPoint(0, -2), rect.topRight() - QPoint(0, 2));
-  p->drawLine(rect.bottomLeft() + QPoint(0, 1),
-              rect.bottomRight() + QPoint(0, 1));
-  p->setPen(QColor(255, 255, 255, 40));
-  p->drawLine(rect.topLeft() + QPoint(0, 0), rect.topRight());
-  p->drawLine(rect.topRight() + QPoint(0, 1),
-              rect.bottomRight() - QPoint(0, 1));
-  p->drawLine(rect.bottomLeft() + QPoint(0, -1),
-              rect.bottomRight() - QPoint(0, 1));
-}
-}
-=======
 #include <QSettings>
->>>>>>> 38c1f877
 
 const QSize FancyTabWidget::IconSize_LargeSidebar = QSize(24,24);
 const QSize FancyTabWidget::IconSize_SmallSidebar = QSize(22,22);
@@ -93,54 +51,10 @@
     QSize sizeHint() const {
         QSize size(QTabBar::sizeHint());
 
-<<<<<<< HEAD
-  const QRect draw_rect(QPoint(0, 0), m.mapRect(rect).size());
-
-  p->save();
-  p->setTransform(m);
-
-  QRect icon_rect(QPoint(8, 0), v_opt->iconSize);
-  QRect text_rect(icon_rect.topRight() + QPoint(4, 0), draw_rect.size());
-  text_rect.setRight(draw_rect.width());
-  icon_rect.translate(0, (draw_rect.height() - icon_rect.height()) / 2);
-
-  QFont boldFont(p->font());
-  boldFont.setPointSizeF(Utils::StyleHelper::sidebarFontSize());
-  boldFont.setBold(true);
-  p->setFont(boldFont);
-  p->setPen(selected ? QColor(255, 255, 255, 160) : QColor(0, 0, 0, 110));
-  int textFlags = Qt::AlignHCenter | Qt::AlignVCenter;
-  p->drawText(text_rect, textFlags, text);
-  p->setPen(selected ? QColor(60, 60, 60)
-                     : Utils::StyleHelper::panelTextColor());
-#ifndef Q_OS_MAC
-  if (widget) {
-    const QString fader_key = "tab_" + text + "_fader";
-    const QString animation_key = "tab_" + text + "_animation";
-
-    const QString tab_hover = widget->property("tab_hover").toString();
-    int fader = widget->property(fader_key.toUtf8().constData()).toInt();
-    QPropertyAnimation* animation =
-        widget->property(animation_key.toUtf8().constData())
-            .value<QPropertyAnimation*>();
-
-    if (!animation) {
-      QWidget* mut_widget = const_cast<QWidget*>(widget);
-      fader = 0;
-      mut_widget->setProperty(fader_key.toUtf8().constData(), fader);
-      animation =
-          new QPropertyAnimation(mut_widget, fader_key.toUtf8(), mut_widget);
-      connect(animation, SIGNAL(valueChanged(QVariant)), mut_widget,
-              SLOT(update()));
-      mut_widget->setProperty(animation_key.toUtf8().constData(),
-                              QVariant::fromValue(animation));
-    }
-=======
         FancyTabWidget *tabWidget = (FancyTabWidget*) parentWidget();
-        if(tabWidget->mode() == FancyTabWidget::Mode_Tabs || 
+        if(tabWidget->mode() == FancyTabWidget::Mode_Tabs ||
            tabWidget->mode() == FancyTabWidget::Mode_IconOnlyTabs)
             return size;
->>>>>>> 38c1f877
 
         QSize tabSize(tabSizeHint(0));
         size.setWidth(tabSize.width());
@@ -162,10 +76,10 @@
         if(tabWidget->mode() != FancyTabWidget::Mode_LargeSidebar) {
             size = QTabBar::tabSizeHint(index);
         }
-        
+
         return size;
     }
-    
+
     void leaveEvent(QEvent * event) {
         mouseHoverTabIndex = -1;
         update();
@@ -210,7 +124,7 @@
 
         QStylePainter p(this);
 
- 
+
         for (int index = 0; index < count(); index++) {
             const bool selected = tabWidget->currentIndex() == index;;
 
@@ -260,7 +174,7 @@
                 p.restore();
             }
 
-            // Label (Icon and Text) 
+            // Label (Icon and Text)
             {
                 p.save();
                 QTransform m;
@@ -298,12 +212,12 @@
                 boldFont.setBold(true);
                 p.setFont(boldFont);
 
-                // Text drop shadow color 
+                // Text drop shadow color
                 p.setPen(selected ? QColor(255,255,255,160) : QColor(0,0,0,110) );
                 p.translate(0, 3);
                 p.drawText(tabrectText, textFlags, tabText(index));
 
-                // Text foreground color 
+                // Text foreground color
                 p.translate(0, -1);
                 p.setPen(selected ? QColor(60, 60, 60) : Utils::StyleHelper::panelTextColor());
                 p.drawText(tabrectText, textFlags, tabText(index));
@@ -314,13 +228,13 @@
                 const int PADDING = 5;
                 if(verticalTextTabs) {
                     tabrectIcon = tabrectLabel;
-                    tabrectIcon.setSize(FancyTabWidget::IconSize_SmallSidebar);   
+                    tabrectIcon.setSize(FancyTabWidget::IconSize_SmallSidebar);
                     tabrectIcon.translate(PADDING,PADDING);
                 } else {
                     tabrectIcon = tabrectLabel;
-                    tabrectIcon.setSize(FancyTabWidget::IconSize_LargeSidebar);   
+                    tabrectIcon.setSize(FancyTabWidget::IconSize_LargeSidebar);
                     // Center the icon
-                    const int moveRight = (FancyTabWidget::TabSize_LargeSidebar.width() - 
+                    const int moveRight = (FancyTabWidget::TabSize_LargeSidebar.width() -
                                           FancyTabWidget::IconSize_LargeSidebar.width() -1)/2;
                     tabrectIcon.translate(moveRight,PADDING);
                 }
@@ -330,7 +244,7 @@
         }
     }
 };
- 
+
 // Spacers are just disabled pages
 void FancyTabWidget::addSpacer() {
     QWidget *spacer = new QWidget();
@@ -345,7 +259,7 @@
 
 void FancyTabWidget::setCurrentIndex(int index) {
     QWidget* currentPage = widget(index);
-    
+
     QLayout *layout = currentPage->layout();
     if(bottom_widget_ != nullptr)
         layout->addWidget(bottom_widget_);
@@ -356,39 +270,17 @@
 // Slot
 void FancyTabWidget::currentTabChanged(int index) {
     QWidget* currentPage = currentWidget();
-    
+
     QLayout *layout = currentPage->layout();
     if(bottom_widget_ != nullptr)
         layout->addWidget(bottom_widget_);
 }
 
-<<<<<<< HEAD
-FancyTabBar::FancyTabBar(QWidget* parent) : QWidget(parent) {
-  setSizePolicy(QSizePolicy::Preferred, QSizePolicy::Expanding);
-  setStyle(new QCommonStyle);
-  setMinimumWidth(qMax(2 * m_rounding, 40));
-  setAttribute(Qt::WA_Hover, true);
-  setFocusPolicy(Qt::NoFocus);
-  setMouseTracking(true);  // Needed for hover events
-  m_triggerTimer.setSingleShot(true);
-
-  QVBoxLayout* layout = new QVBoxLayout;
-  layout->addSpacerItem(
-      new QSpacerItem(0, 0, QSizePolicy::Fixed, QSizePolicy::Expanding));
-  layout->setSpacing(0);
-  layout->setContentsMargins(0, 0, 0, 0);
-  setLayout(layout);
-
-  // We use a zerotimer to keep the sidebar responsive
-  connect(&m_triggerTimer, SIGNAL(timeout()), this, SLOT(emitCurrentIndex()));
-}
-=======
-FancyTabWidget::FancyTabWidget(QWidget* parent) : QTabWidget(parent), 
+FancyTabWidget::FancyTabWidget(QWidget* parent) : QTabWidget(parent),
       menu_(nullptr),
       mode_(Mode_None),
       bottom_widget_(nullptr) {
     FancyTabBar *tabBar = new FancyTabBar(this);
->>>>>>> 38c1f877
 
     setTabBar(tabBar);
     setTabPosition(QTabWidget::West);
@@ -426,58 +318,6 @@
     }
 }
 
-<<<<<<< HEAD
-void FancyTabBar::paintTab(QPainter* painter, int tabIndex) const {
-  if (!validIndex(tabIndex)) {
-    qWarning("invalid index");
-    return;
-  }
-  painter->save();
-
-  QRect rect = tabRect(tabIndex);
-  bool selected = (tabIndex == m_currentIndex);
-
-  if (selected) {
-    selectTab(painter, rect);
-  }
-
-  QString tabText(painter->fontMetrics().elidedText(this->tabText(tabIndex),
-                                                    Qt::ElideRight, width()));
-  QRect tabTextRect(tabRect(tabIndex));
-  QRect tabIconRect(tabTextRect);
-  tabIconRect.adjust(+4, +4, -4, -4);
-  tabTextRect.translate(0, -2);
-  QFont boldFont(painter->font());
-  boldFont.setPointSizeF(Utils::StyleHelper::sidebarFontSize());
-  boldFont.setBold(true);
-  painter->setFont(boldFont);
-  painter->setPen(selected ? QColor(255, 255, 255, 160) : QColor(0, 0, 0, 110));
-  int textFlags = Qt::AlignCenter | Qt::AlignBottom;
-  painter->drawText(tabTextRect, textFlags, tabText);
-  painter->setPen(selected ? QColor(60, 60, 60)
-                           : Utils::StyleHelper::panelTextColor());
-#ifndef Q_OS_MAC
-  if (!selected) {
-    painter->save();
-    int fader = int(m_tabs[tabIndex]->fader());
-    QLinearGradient grad(rect.topLeft(), rect.topRight());
-    grad.setColorAt(0, Qt::transparent);
-    grad.setColorAt(0.5, QColor(255, 255, 255, fader));
-    grad.setColorAt(1, Qt::transparent);
-    painter->fillRect(rect, grad);
-    painter->setPen(QPen(grad, 1.0));
-    painter->drawLine(rect.topLeft(), rect.topRight());
-    painter->drawLine(rect.bottomLeft(), rect.bottomRight());
-    painter->restore();
-  }
-#endif
-
-  const int textHeight = painter->fontMetrics().height();
-  tabIconRect.adjust(0, 4, 0, -textHeight);
-  Utils::StyleHelper::drawIconWithShadow(tabIcon(tabIndex), tabIconRect,
-                                         painter, QIcon::Normal);
-=======
->>>>>>> 38c1f877
 
 void FancyTabWidget::addBottomWidget(QWidget* widget) {
     bottom_widget_ = widget;
@@ -488,7 +328,7 @@
 }
 
 int FancyTabWidget::insertTab(int index, QWidget * page, const QIcon & icon, const QString & label) {
-    // In order to achieve the same effect as the "Bottom Widget" of the 
+    // In order to achieve the same effect as the "Bottom Widget" of the
     // old Nokia based FancyTabWidget a VBoxLayout is used on each page
     QVBoxLayout *layout = new QVBoxLayout();
     layout->setSpacing(0);
@@ -499,7 +339,7 @@
     newPage->setLayout(layout);
 
     const int actualIndex = QTabWidget::insertTab(index,newPage,icon,label);
-    
+
     // Remember the original index. Needed to save order of tabs
     tabBar()->setTabData(actualIndex,QVariant(actualIndex));
     return actualIndex;
@@ -513,14 +353,14 @@
     }
     QStylePainter p(this);
 
-    // The brown color (Ubuntu) you see on the background gradient 
+    // The brown color (Ubuntu) you see on the background gradient
     QColor baseColor = StyleHelper::baseColor();
 
     QRect backgroundRect = rect();
     backgroundRect.setWidth(((FancyTabBar*)tabBar())->width());
     p.fillRect(backgroundRect,baseColor);
 
-    // Horizontal gradient over the sidebar from transparent to dark 
+    // Horizontal gradient over the sidebar from transparent to dark
     Utils::StyleHelper::verticalGradient(&p,backgroundRect,backgroundRect,false);
 
     // Draw the translucent png graphics over the gradient fill
@@ -560,7 +400,7 @@
 void FancyTabWidget::SetMode(FancyTabWidget::Mode mode) {
     mode_ = mode;
 
-    if(mode == FancyTabWidget::Mode_Tabs || 
+    if(mode == FancyTabWidget::Mode_Tabs ||
        mode == FancyTabWidget::Mode_IconOnlyTabs) {
         setTabPosition(QTabWidget::North);
     } else {
@@ -570,7 +410,7 @@
     tabBar()->updateGeometry();
     updateGeometry();
 
-    // There appears to be a bug in QTabBar which causes tabSizeHint 
+    // There appears to be a bug in QTabBar which causes tabSizeHint
     // to be ignored thus the need for this second shot repaint
     QTimer::singleShot(1,this,SLOT(tabBarUpdateGeometry()));
 
