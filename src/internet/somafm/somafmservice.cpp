/* This file is part of Clementine.
   Copyright 2010-2013, David Sansome <me@davidsansome.com>
   Copyright 2011, Tyler Rhodes <tyler.s.rhodes@gmail.com>
   Copyright 2011, Paweł Bara <keirangtp@gmail.com>
   Copyright 2012, 2014, John Maguire <john.maguire@gmail.com>
   Copyright 2014, Krzysztof Sobiecki <sobkas@gmail.com>

   Clementine is free software: you can redistribute it and/or modify
   it under the terms of the GNU General Public License as published by
   the Free Software Foundation, either version 3 of the License, or
   (at your option) any later version.

   Clementine is distributed in the hope that it will be useful,
   but WITHOUT ANY WARRANTY; without even the implied warranty of
   MERCHANTABILITY or FITNESS FOR A PARTICULAR PURPOSE.  See the
   GNU General Public License for more details.

   You should have received a copy of the GNU General Public License
   along with Clementine.  If not, see <http://www.gnu.org/licenses/>.
*/

#include "somafmservice.h"

#include <QCoreApplication>
#include <QDesktopServices>
#include <QMenu>
#include <QNetworkRequest>
#include <QNetworkReply>
#include <QXmlStreamReader>
#include <QtDebug>

#include "somafmurlhandler.h"
#include "internet/core/internetmodel.h"
#include "core/application.h"
#include "core/closure.h"
#include "core/logging.h"
#include "core/network.h"
#include "core/player.h"
#include "core/taskmanager.h"
#include "core/utilities.h"
#include "globalsearch/globalsearch.h"
#include "globalsearch/somafmsearchprovider.h"
#include "ui/iconloader.h"

const int SomaFMServiceBase::kStreamsCacheDurationSecs =
    60 * 60 * 24 * 28;  // 4 weeks

bool operator<(const SomaFMServiceBase::Stream& a,
               const SomaFMServiceBase::Stream& b) {
  return a.title_.compare(b.title_, Qt::CaseInsensitive) < 0;
}

SomaFMServiceBase::SomaFMServiceBase(Application* app, InternetModel* parent,
                                     const QString& name,
                                     const QUrl& channel_list_url,
                                     const QUrl& homepage_url,
                                     const QUrl& donate_page_url,
                                     const QIcon& icon)
    : InternetService(name, app, parent, parent),
      url_scheme_(name.toLower().remove(' ')),
      url_handler_(new SomaFMUrlHandler(app, this, this)),
      root_(nullptr),
      context_menu_(nullptr),
      network_(new NetworkAccessManager(this)),
      streams_(name, "streams", kStreamsCacheDurationSecs),
      name_(name),
      channel_list_url_(channel_list_url),
      homepage_url_(homepage_url),
      donate_page_url_(donate_page_url),
      icon_(icon) {
  ReloadSettings();

  app_->player()->RegisterUrlHandler(url_handler_);
  app_->global_search()->AddProvider(
      new SomaFMSearchProvider(this, app_, this));
}

SomaFMServiceBase::~SomaFMServiceBase() { delete context_menu_; }

QStandardItem* SomaFMServiceBase::CreateRootItem() {
  root_ = new QStandardItem(icon_, name_);
  root_->setData(true, InternetModel::Role_CanLazyLoad);
  return root_;
}

void SomaFMServiceBase::LazyPopulate(QStandardItem* item) {
  switch (item->data(InternetModel::Role_Type).toInt()) {
    case InternetModel::Type_Service:
      RefreshStreams();
      break;

    default:
      break;
  }
}

void SomaFMServiceBase::ShowContextMenu(const QPoint& global_pos) {
  if (!context_menu_) {
    context_menu_ = new QMenu;
    context_menu_->addActions(GetPlaylistActions());
    context_menu_->addAction(IconLoader::Load("download", IconLoader::base),
                             tr("Open %1 in browser").arg(homepage_url_.host()),
                             this, SLOT(Homepage()));

    if (!donate_page_url_.isEmpty()) {
      context_menu_->addAction(IconLoader::Load("download", IconLoader::base), 
                               tr("Donate"), this, SLOT(Donate()));
    }

    context_menu_->addAction(IconLoader::Load("view-refresh", IconLoader::base),
                             tr("Refresh channels"), this,
                             SLOT(ForceRefreshStreams()));
  }

  context_menu_->popup(global_pos);
}

void SomaFMServiceBase::ForceRefreshStreams() {
  QNetworkReply* reply = network_->get(QNetworkRequest(channel_list_url_));
  int task_id = app_->task_manager()->StartTask(tr("Getting channels"));

  NewClosure(reply, SIGNAL(finished()), this,
             SLOT(RefreshStreamsFinished(QNetworkReply*, int)), reply, task_id);
}

void SomaFMServiceBase::RefreshStreamsFinished(QNetworkReply* reply,
                                               int task_id) {
  app_->task_manager()->SetTaskFinished(task_id);
  reply->deleteLater();

  if (reply->error() != QNetworkReply::NoError) {
    // TODO(David Sansome): Error handling
    qLog(Error) << reply->errorString();
    return;
  }

  StreamList list;

  QXmlStreamReader reader(reply);
  while (!reader.atEnd()) {
    reader.readNext();

    if (reader.tokenType() == QXmlStreamReader::StartElement &&
        reader.name() == "channel") {
      ReadChannel(reader, &list);
    }
  }

  streams_.Update(list);
  streams_.Sort();

  // Only update the item's children if it's already been populated
  if (!root_->data(InternetModel::Role_CanLazyLoad).toBool()) PopulateStreams();

  emit StreamsChanged();
}

void SomaFMServiceBase::ReadChannel(QXmlStreamReader& reader, StreamList* ret) {
  Stream stream;

  while (!reader.atEnd()) {
    switch (reader.readNext()) {
      case QXmlStreamReader::EndElement:
        if (!stream.url_.isEmpty()) {
          ret->append(stream);
        }
        return;

      case QXmlStreamReader::StartElement:
        if (reader.name() == "title") {
          stream.title_ = reader.readElementText();
        } else if (reader.name() == "dj") {
          stream.dj_ = reader.readElementText();
        } else if (reader.name() == "fastpls" &&
                   reader.attributes().value("format") == "mp3") {
          QUrl url(reader.readElementText());
          url.setScheme(url_handler_->scheme());

          stream.url_ = url;
        } else {
          Utilities::ConsumeCurrentElement(&reader);
        }
        break;

      default:
        break;
    }
  }
}

Song SomaFMServiceBase::Stream::ToSong(const QString& prefix) const {
  QString song_title = title_.trimmed();
  if (!song_title.startsWith(prefix)) {
    song_title = prefix + " " + song_title;
  }

  Song ret;
  ret.set_valid(true);
  ret.set_title(song_title);
  ret.set_artist(dj_);
  ret.set_url(url_);
  return ret;
}

void SomaFMServiceBase::Homepage() { QDesktopServices::openUrl(homepage_url_); }

void SomaFMServiceBase::Donate() {
  QDesktopServices::openUrl(donate_page_url_);
}

PlaylistItem::Options SomaFMServiceBase::playlistitem_options() const {
  return PlaylistItem::PauseDisabled;
}

SomaFMServiceBase::StreamList SomaFMServiceBase::Streams() {
  if (IsStreamListStale()) {
    metaObject()->invokeMethod(this, "ForceRefreshStreams",
                               Qt::QueuedConnection);
  }
  return streams_;
}

void SomaFMServiceBase::RefreshStreams() {
  if (IsStreamListStale()) {
    ForceRefreshStreams();
    return;
  }
  PopulateStreams();
}

void SomaFMServiceBase::PopulateStreams() {
  if (root_->hasChildren()) root_->removeRows(0, root_->rowCount());

  for (const Stream& stream : streams_) {
    QStandardItem* item =
        new QStandardItem(IconLoader::Load("icon_radio", IconLoader::lastfm), 
                          QString());
    item->setText(stream.title_);
    item->setData(QVariant::fromValue(stream.ToSong(name_)),
                  InternetModel::Role_SongMetadata);
    item->setData(InternetModel::PlayBehaviour_SingleItem,
                  InternetModel::Role_PlayBehaviour);

    root_->appendRow(item);
  }
}

QDataStream& operator<<(QDataStream& out,
                        const SomaFMServiceBase::Stream& stream) {
  out << stream.title_ << stream.dj_ << stream.url_;
  return out;
}

QDataStream& operator>>(QDataStream& in, SomaFMServiceBase::Stream& stream) {
  in >> stream.title_ >> stream.dj_ >> stream.url_;
  return in;
}

void SomaFMServiceBase::ReloadSettings() {
  streams_.Load();
  streams_.Sort();
}

SomaFMService::SomaFMService(Application* app, InternetModel* parent)
    : SomaFMServiceBase(
<<<<<<< HEAD
          app, parent, "SomaFM", QUrl("http://somafm.com/channels.xml"),
          QUrl("http://somafm.com"), QUrl(), IconLoader::Load("somafm", 
          IconLoader::provider)) {}
=======
          app, parent, "SomaFM", QUrl("https://somafm.com/channels.xml"),
          QUrl("https://somafm.com"), QUrl(), QIcon(":providers/somafm.png")) {}
>>>>>>> 3aac164f
<|MERGE_RESOLUTION|>--- conflicted
+++ resolved
@@ -263,11 +263,6 @@
 
 SomaFMService::SomaFMService(Application* app, InternetModel* parent)
     : SomaFMServiceBase(
-<<<<<<< HEAD
-          app, parent, "SomaFM", QUrl("http://somafm.com/channels.xml"),
-          QUrl("http://somafm.com"), QUrl(), IconLoader::Load("somafm", 
-          IconLoader::provider)) {}
-=======
           app, parent, "SomaFM", QUrl("https://somafm.com/channels.xml"),
-          QUrl("https://somafm.com"), QUrl(), QIcon(":providers/somafm.png")) {}
->>>>>>> 3aac164f
+          QUrl("https://somafm.com"), QUrl(), IconLoader::Load("somafm", 
+          IconLoader::provider)) {}