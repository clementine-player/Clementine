/* This file is part of Clementine.
   Copyright 2012, 2014, David Sansome <me@davidsansome.com>
   Copyright 2014, John Maguire <john.maguire@gmail.com>
   Copyright 2014, Krzysztof Sobiecki <sobkas@gmail.com>

   Clementine is free software: you can redistribute it and/or modify
   it under the terms of the GNU General Public License as published by
   the Free Software Foundation, either version 3 of the License, or
   (at your option) any later version.

   Clementine is distributed in the hope that it will be useful,
   but WITHOUT ANY WARRANTY; without even the implied warranty of
   MERCHANTABILITY or FITNESS FOR A PARTICULAR PURPOSE.  See the
   GNU General Public License for more details.

   You should have received a copy of the GNU General Public License
   along with Clementine.  If not, see <http://www.gnu.org/licenses/>.
*/

#include "podcastparser.h"

#include <QDateTime>
#include <QXmlStreamReader>

#include "core/logging.h"
#include "core/utilities.h"
#include "opmlcontainer.h"

// Namespace constants must be lower case.
const char* PodcastParser::kAtomNamespace = "http://www.w3.org/2005/atom";
const char* PodcastParser::kItunesNamespace =
    "http://www.itunes.com/dtds/podcast-1.0.dtd";

PodcastParser::PodcastParser() {
  supported_mime_types_ << "application/rss+xml"
                        << "application/xml"
                        << "text/x-opml"
                        << "text/xml";
}

bool PodcastParser::SupportsContentType(const QString& content_type) const {
  if (content_type.isEmpty()) {
    // Why not have a go.
    return true;
  }

  for (const QString& mime_type : supported_mime_types()) {
    if (content_type.contains(mime_type)) {
      return true;
    }
  }
  return false;
}

bool PodcastParser::TryMagic(const QByteArray& data) const {
  QString str(QString::fromUtf8(data));
  return str.contains(QRegExp("<rss\\b")) || str.contains(QRegExp("<opml\\b"));
}

QVariant PodcastParser::Load(QIODevice* device, const QUrl& url) const {
  QXmlStreamReader reader(device);

  while (!reader.atEnd()) {
    switch (reader.readNext()) {
      case QXmlStreamReader::StartElement: {
        const QStringRef name = reader.name();
        if (name == "rss") {
          Podcast podcast;
          if (!ParseRss(&reader, &podcast)) {
            return QVariant();
          } else {
            podcast.set_url(url);
            return QVariant::fromValue(podcast);
          }
        } else if (name == "opml") {
          OpmlContainer container;
          if (!ParseOpml(&reader, &container)) {
            return QVariant();
          } else {
            container.url = url;
            return QVariant::fromValue(container);
          }
        }

        return QVariant();
      }

      default:
        break;
    }
  }

  return QVariant();
}

bool PodcastParser::ParseRss(QXmlStreamReader* reader, Podcast* ret) const {
  if (!Utilities::ParseUntilElement(reader, "channel")) {
    return false;
  }

  ParseChannel(reader, ret);
  return true;
}

void PodcastParser::ParseChannel(QXmlStreamReader* reader, Podcast* ret) const {
  while (!reader->atEnd()) {
    QXmlStreamReader::TokenType type = reader->readNext();
    switch (type) {
      case QXmlStreamReader::StartElement: {
        const QStringRef name = reader->name();
        const QString lower_namespace =
            reader->namespaceUri().toString().toLower();

        if (name == "title") {
          ret->set_title(reader->readElementText());
        } else if (name == "link" && lower_namespace.isEmpty()) {
          ret->set_link(QUrl::fromEncoded(reader->readElementText().toLatin1()));
        } else if (name == "description") {
          ret->set_description(reader->readElementText());
        } else if (name == "owner" && lower_namespace == kItunesNamespace) {
          ParseItunesOwner(reader, ret);
        } else if (name == "image") {
          ParseImage(reader, ret);
        } else if (name == "copyright") {
          ret->set_copyright(reader->readElementText());
        } else if (name == "link" && lower_namespace == kAtomNamespace &&
                   ret->url().isEmpty() &&
                   reader->attributes().value("rel") == "self") {
          ret->set_url(QUrl::fromEncoded(reader->readElementText().toLatin1()));
        } else if (name == "item") {
          ParseItem(reader, ret);
        } else {
          Utilities::ConsumeCurrentElement(reader);
        }
        break;
      }

      case QXmlStreamReader::EndElement:
        return;

      default:
        break;
    }
  }
}

void PodcastParser::ParseImage(QXmlStreamReader* reader, Podcast* ret) const {
  while (!reader->atEnd()) {
    QXmlStreamReader::TokenType type = reader->readNext();
    switch (type) {
      case QXmlStreamReader::StartElement: {
        const QStringRef name = reader->name();
        if (name == "url") {
          ret->set_image_url_large(
              QUrl::fromEncoded(reader->readElementText().toLatin1()));
        } else {
          Utilities::ConsumeCurrentElement(reader);
        }
        break;
      }

      case QXmlStreamReader::EndElement:
        return;

      default:
        break;
    }
  }
}

void PodcastParser::ParseItunesOwner(QXmlStreamReader* reader,
                                     Podcast* ret) const {
  while (!reader->atEnd()) {
    QXmlStreamReader::TokenType type = reader->readNext();
    switch (type) {
      case QXmlStreamReader::StartElement: {
        const QStringRef name = reader->name();
        if (name == "name") {
          ret->set_owner_name(reader->readElementText());
        } else if (name == "email") {
          ret->set_owner_email(reader->readElementText());
        } else {
          Utilities::ConsumeCurrentElement(reader);
        }
        break;
      }

      case QXmlStreamReader::EndElement:
        return;

      default:
        break;
    }
  }
}

void PodcastParser::ParseItem(QXmlStreamReader* reader, Podcast* ret) const {
  PodcastEpisode episode;

  while (!reader->atEnd()) {
    QXmlStreamReader::TokenType type = reader->readNext();
    switch (type) {
      case QXmlStreamReader::StartElement: {
        const QStringRef name = reader->name();
        const QString lower_namespace =
            reader->namespaceUri().toString().toLower();

        if (name == "title") {
          episode.set_title(reader->readElementText());
        } else if (name == "description") {
          episode.set_description(reader->readElementText());
        } else if (name == "pubDate") {
          QString date = reader->readElementText();
          episode.set_publication_date(Utilities::ParseRFC822DateTime(date));
          if (!episode.publication_date().isValid()) {
            qLog(Error) << "Unable to parse date:" << date
                        << "Please submit it to "
                        << "https://github.com/clementine-player/Clementine/issues/new?title="
                         + QUrl::toPercentEncoding(QString("[podcast] Unable to parse date: %1").arg(date));
          }
        } else if (name == "duration" && lower_namespace == kItunesNamespace) {
          // http://www.apple.com/itunes/podcasts/specs.html
          QStringList parts = reader->readElementText().split(':');
          if (parts.count() == 2) {
            episode.set_duration_secs(parts[0].toInt() * 60 + parts[1].toInt());
          } else if (parts.count() >= 3) {
            episode.set_duration_secs(parts[0].toInt() * 60 * 60 +
                                      parts[1].toInt() * 60 + parts[2].toInt());
          }
        } else if (name == "enclosure") {
          const QString type = reader->attributes().value("type").toString();
          const QUrl url  = QUrl::fromEncoded(reader->attributes().value("url").toString().toAscii());
          if (type.startsWith("audio/") || type.startsWith("x-audio/")) {
<<<<<<< HEAD
            episode.set_url(QUrl::fromEncoded(
                reader->attributes().value("url").toString().toLatin1()));
=======
            episode.set_url(url);
          }
          // If the URL doesn't have a type, see if it's one of the obvious types
          else if (type.isEmpty() && (
                   url.path().endsWith(".mp3", Qt::CaseInsensitive) ||
                   url.path().endsWith(".m4a", Qt::CaseInsensitive) ||
                   url.path().endsWith(".wav", Qt::CaseInsensitive))) {
            episode.set_url(url);
>>>>>>> 38c1f877
          }
          Utilities::ConsumeCurrentElement(reader);
        } else if (name == "author" && lower_namespace == kItunesNamespace) {
          episode.set_author(reader->readElementText());
        } else {
          Utilities::ConsumeCurrentElement(reader);
        }
        break;
      }

      case QXmlStreamReader::EndElement:
        if (!episode.publication_date().isValid()) {
          episode.set_publication_date(QDateTime::currentDateTime());
        }
        if (!episode.url().isEmpty()) {
          ret->add_episode(episode);
        }
        return;

      default:
        break;
    }
  }
}

bool PodcastParser::ParseOpml(QXmlStreamReader* reader,
                              OpmlContainer* ret) const {
  if (!Utilities::ParseUntilElement(reader, "body")) {
    return false;
  }

  ParseOutline(reader, ret);

  // OPML files sometimes consist of a single top level container.
  while (ret->feeds.count() == 0 && ret->containers.count() == 1) {
    *ret = ret->containers[0];
  }

  return true;
}

void PodcastParser::ParseOutline(QXmlStreamReader* reader,
                                 OpmlContainer* ret) const {
  while (!reader->atEnd()) {
    QXmlStreamReader::TokenType type = reader->readNext();
    switch (type) {
      case QXmlStreamReader::StartElement: {
        const QStringRef name = reader->name();
        if (name != "outline") {
          Utilities::ConsumeCurrentElement(reader);
          continue;
        }

        QXmlStreamAttributes attributes = reader->attributes();

        if (attributes.value("type").toString() == "rss") {
          // Parse the feed and add it to this container
          Podcast podcast;
          podcast.set_description(attributes.value("description").toString());

          QString title = attributes.value("title").toString();
          if (title.isEmpty()) {
            title = attributes.value("text").toString();
          }
          podcast.set_title(title);
          podcast.set_image_url_large(QUrl::fromEncoded(
              attributes.value("imageHref").toString().toLatin1()));
          podcast.set_url(QUrl::fromEncoded(
              attributes.value("xmlUrl").toString().toLatin1()));
          ret->feeds.append(podcast);

          // Consume any children and the EndElement.
          Utilities::ConsumeCurrentElement(reader);
        } else {
          // Create a new child container
          OpmlContainer child;

          // Take the name from the fullname attribute first if it exists.
          child.name = attributes.value("fullname").toString();
          if (child.name.isEmpty()) {
            child.name = attributes.value("text").toString();
          }

          // Parse its contents and add it to this container
          ParseOutline(reader, &child);
          ret->containers.append(child);
        }

        break;
      }

      case QXmlStreamReader::EndElement:
        return;

      default:
        break;
    }
  }
}<|MERGE_RESOLUTION|>--- conflicted
+++ resolved
@@ -229,12 +229,8 @@
           }
         } else if (name == "enclosure") {
           const QString type = reader->attributes().value("type").toString();
-          const QUrl url  = QUrl::fromEncoded(reader->attributes().value("url").toString().toAscii());
+          const QUrl url  = QUrl::fromEncoded(reader->attributes().value("url").toString().toLatin1());
           if (type.startsWith("audio/") || type.startsWith("x-audio/")) {
-<<<<<<< HEAD
-            episode.set_url(QUrl::fromEncoded(
-                reader->attributes().value("url").toString().toLatin1()));
-=======
             episode.set_url(url);
           }
           // If the URL doesn't have a type, see if it's one of the obvious types
@@ -243,7 +239,6 @@
                    url.path().endsWith(".m4a", Qt::CaseInsensitive) ||
                    url.path().endsWith(".wav", Qt::CaseInsensitive))) {
             episode.set_url(url);
->>>>>>> 38c1f877
           }
           Utilities::ConsumeCurrentElement(reader);
         } else if (name == "author" && lower_namespace == kItunesNamespace) {
