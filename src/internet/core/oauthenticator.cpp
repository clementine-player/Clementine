--- conflicted
+++ resolved
@@ -70,18 +70,13 @@
     redirect_url = server->url();
   }
 
-<<<<<<< HEAD
   url_query.addQueryItem("redirect_uri", redirect_url.toString());
-  url_query.addQueryItem("scope", scope);
+  if (!scope.isEmpty()) {  // Empty scope is valid for Dropbox.
+    url_query.addQueryItem("scope", scope);
+  }
 
   url.setQuery(url_query);
   redirect_url.setQuery(redirect_url_query);
-=======
-  url.addQueryItem("redirect_uri", redirect_url.toString());
-  if (!scope.isEmpty()) {  // Empty scope is valid for Dropbox.
-    url.addQueryItem("scope", scope);
-  }
->>>>>>> 170c64cd
 
   NewClosure(server, SIGNAL(Finished()), this, &OAuthenticator::RedirectArrived,
              server, redirect_url);
