--- conflicted
+++ resolved
@@ -190,13 +190,8 @@
       uri = url.toEncoded();
     }
     new_bin = engine_->CreateElement("uridecodebin");
-<<<<<<< HEAD
+    if (!new_bin) return false;
     g_object_set(G_OBJECT(new_bin), "uri", uri.constData(), nullptr);
-=======
-    if (!new_bin) return false;
-    g_object_set(G_OBJECT(new_bin), "uri", url.toEncoded().constData(),
-                 nullptr);
->>>>>>> 4733185d
     CHECKED_GCONNECT(G_OBJECT(new_bin), "drained", &SourceDrainedCallback,
                      this);
     CHECKED_GCONNECT(G_OBJECT(new_bin), "pad-added", &NewPadCallback, this);
