--- conflicted
+++ resolved
@@ -845,11 +845,7 @@
   HEADERS
     internet/spotify/spotifyblobdownloader.h
   INCLUDE_DIRECTORIES
-<<<<<<< HEAD
-    ${QCA_QT5_INCLUDE_DIRS}
-=======
     ${CRYPTOPP_INCLUDE_DIRS}
->>>>>>> 4b332b81
 )
 
 # Platform specific - OS X
@@ -1247,11 +1243,7 @@
   ${ECHONEST5_LIBRARIES}
   ${GOBJECT_LIBRARIES}
   ${GLIB_LIBRARIES}
-<<<<<<< HEAD
-=======
   ${GIO_LIBRARIES}
-  ${QJSON_LIBRARIES}
->>>>>>> 4b332b81
   ${QT_LIBRARIES}
   ${GSTREAMER_BASE_LIBRARIES}
   ${GSTREAMER_LIBRARIES}
@@ -1310,15 +1302,9 @@
 
 if(HAVE_SPOTIFY_DOWNLOADER)
   target_link_libraries(clementine_lib
-<<<<<<< HEAD
-    ${QCA_QT5_LIBRARIES}
-  )
-  link_directories(${QCA_QT5_LIBRARY_DIRS})
-=======
     ${CRYPTOPP_LIBRARIES}
   )
   link_directories(${CRYPTOPP_LIBRARY_DIRS})
->>>>>>> 4b332b81
 endif(HAVE_SPOTIFY_DOWNLOADER)
 
 if(HAVE_LIBPULSE)
