
set(CMAKE_C_FLAGS "${CMAKE_C_FLAGS} -Wall")
set(CMAKE_CXX_FLAGS "${CMAKE_CXX_FLAGS} -Woverloaded-virtual -Wall -Wno-sign-compare -Wno-deprecated-declarations -Wno-unused-local-typedefs -Wno-unused-private-field -Wno-unknown-warning-option --std=c++0x -U__STRICT_ANSI__")

option(BUILD_WERROR "Build with -Werror" ON)

if(BUILD_WERROR)
  if (LINUX)
    set(CMAKE_CXX_FLAGS "${CMAKE_CXX_FLAGS} -Werror")
  endif (LINUX)
endif(BUILD_WERROR)

include_directories(${CMAKE_SOURCE_DIR} ${CMAKE_CURRENT_BINARY_DIR} ${CMAKE_CURRENT_SOURCE_DIR})
include_directories(../3rdparty/gmock/gtest/include)
if(WIN32)
  include_directories(../3rdparty/qtwin)
endif(WIN32)

# Activate fast QString concatenation
add_definitions(-DQT_USE_QSTRINGBUILDER)
add_definitions(-DQT_NO_URL_CAST_FROM_STRING)
add_definitions(-DBOOST_BIND_NO_PLACEHOLDERS)

include_directories(${CMAKE_BINARY_DIR})
include_directories(${GLIB_INCLUDE_DIRS})
include_directories(${LIBXML_INCLUDE_DIRS})
include_directories(${GOBJECT_INCLUDE_DIRS})
include_directories(${LIBPROJECTM_INCLUDE_DIRS})
include_directories(${QTSINGLEAPPLICATION_INCLUDE_DIRS})
include_directories(${QTIOCOMPRESSOR_INCLUDE_DIRS})
include_directories(${QXT_INCLUDE_DIRS})
include_directories(${SHA2_INCLUDE_DIRS})
include_directories(${CHROMAPRINT_INCLUDE_DIRS})
include_directories(${MYGPOQT5_INCLUDE_DIRS})

find_package(OpenGL)
include_directories(${OPENGL_INCLUDE_DIR})

if(HAVE_LIBLASTFM)
  include_directories(${LASTFM5_INCLUDE_DIRS})
endif(HAVE_LIBLASTFM)

if(HAVE_BREAKPAD)
  include_directories(../3rdparty/google-breakpad)
endif(HAVE_BREAKPAD)

include_directories(${CMAKE_SOURCE_DIR}/ext/libclementine-common)
include_directories(${CMAKE_SOURCE_DIR}/ext/libclementine-tagreader)
include_directories(${CMAKE_BINARY_DIR}/ext/libclementine-tagreader)
include_directories(${CMAKE_SOURCE_DIR}/ext/libclementine-remote)
include_directories(${CMAKE_BINARY_DIR}/ext/libclementine-remote)
include_directories(${CMAKE_SOURCE_DIR}/ext/libclementine-spotifyblob)
include_directories(${CMAKE_BINARY_DIR}/ext/libclementine-spotifyblob)

cmake_policy(SET CMP0011 NEW)
include(../cmake/ParseArguments.cmake)
include(../cmake/Translations.cmake)

set(SOURCES
  analyzers/analyzerbase.cpp
  analyzers/analyzercontainer.cpp
  analyzers/baranalyzer.cpp
  analyzers/blockanalyzer.cpp
  analyzers/boomanalyzer.cpp
  analyzers/rainbowanalyzer.cpp
  analyzers/sonogram.cpp
  analyzers/turbine.cpp
  analyzers/fht.cpp

  core/appearance.cpp
  core/application.cpp
  core/backgroundstreams.cpp
  core/commandlineoptions.cpp
  core/crashreporting.cpp
  core/database.cpp
  core/deletefiles.cpp
  core/filesystemmusicstorage.cpp
  core/filesystemwatcherinterface.cpp
  core/globalshortcutbackend.cpp
  core/globalshortcuts.cpp
  core/gnomeglobalshortcutbackend.cpp
  core/mergedproxymodel.cpp
  core/metatypes.cpp
  core/multisortfilterproxy.cpp
  core/musicstorage.cpp
  core/network.cpp
  core/networkproxyfactory.cpp
  core/organise.cpp
  core/organiseformat.cpp
  core/player.cpp
  core/qtfslistener.cpp
  core/qxtglobalshortcutbackend.cpp
  core/scopedtransaction.cpp
  core/settingsprovider.cpp
  core/signalchecker.cpp
  core/song.cpp
  core/songloader.cpp
  core/stylesheetloader.cpp
  core/tagreaderclient.cpp
  core/taskmanager.cpp
  core/thread.cpp
  core/urlhandler.cpp
  core/utilities.cpp

  covers/albumcoverexporter.cpp
  covers/albumcoverfetcher.cpp
  covers/albumcoverfetchersearch.cpp
  covers/albumcoverloader.cpp
  covers/amazoncoverprovider.cpp
  covers/coverexportrunnable.cpp
  covers/coverprovider.cpp
  covers/coverproviders.cpp
  covers/coversearchstatistics.cpp
  covers/coversearchstatisticsdialog.cpp
  covers/currentartloader.cpp
  covers/kittenloader.cpp
  covers/musicbrainzcoverprovider.cpp

  devices/connecteddevice.cpp
  devices/devicedatabasebackend.cpp
  devices/devicelister.cpp
  devices/devicemanager.cpp
  devices/deviceproperties.cpp
  devices/devicestatefiltermodel.cpp
  devices/deviceview.cpp
  devices/deviceviewcontainer.cpp
  devices/filesystemdevice.cpp

  engines/devicefinder.cpp
  engines/enginebase.cpp
  engines/gstengine.cpp
  engines/gstenginepipeline.cpp
  engines/gstelementdeleter.cpp

  globalsearch/digitallyimportedsearchprovider.cpp
  globalsearch/globalsearch.cpp
  globalsearch/globalsearchitemdelegate.cpp
  globalsearch/globalsearchmodel.cpp
  globalsearch/globalsearchsettingspage.cpp
  globalsearch/globalsearchsortmodel.cpp
  globalsearch/globalsearchview.cpp
  globalsearch/icecastsearchprovider.cpp
  globalsearch/librarysearchprovider.cpp
  globalsearch/savedradiosearchprovider.cpp
  globalsearch/searchprovider.cpp
  globalsearch/searchproviderstatuswidget.cpp
  globalsearch/simplesearchprovider.cpp
  globalsearch/somafmsearchprovider.cpp
  globalsearch/intergalacticfmsearchprovider.cpp
  globalsearch/soundcloudsearchprovider.cpp
  globalsearch/spotifysearchprovider.cpp
  globalsearch/suggestionwidget.cpp
  globalsearch/urlsearchprovider.cpp

  internet/core/cloudfilesearchprovider.cpp
  internet/core/cloudfileservice.cpp
  internet/digitally/digitallyimportedclient.cpp
  internet/digitally/digitallyimportedservicebase.cpp
  internet/digitally/digitallyimportedsettingspage.cpp
  internet/digitally/digitallyimportedurlhandler.cpp
  internet/core/geolocator.cpp
  internet/icecast/icecastbackend.cpp
  internet/icecast/icecastfilterwidget.cpp
  internet/icecast/icecastmodel.cpp
  internet/icecast/icecastservice.cpp
  internet/core/internetmodel.cpp
  internet/core/internetplaylistitem.cpp
  internet/core/internetservice.cpp
  internet/core/internetshowsettingspage.cpp
  internet/core/internetview.cpp
  internet/core/internetviewcontainer.cpp
  internet/jamendo/jamendodynamicplaylist.cpp
  internet/jamendo/jamendoplaylistitem.cpp
  internet/jamendo/jamendoservice.cpp
  internet/core/localredirectserver.cpp
  internet/magnatune/magnatunedownloaddialog.cpp
  internet/magnatune/magnatuneplaylistitem.cpp
  internet/magnatune/magnatuneservice.cpp
  internet/magnatune/magnatunesettingspage.cpp
  internet/magnatune/magnatuneurlhandler.cpp
  internet/core/oauthenticator.cpp
  internet/internetradio/savedradio.cpp
  internet/core/searchboxwidget.cpp
  internet/somafm/somafmservice.cpp
  internet/somafm/somafmurlhandler.cpp
  internet/intergalacticfm/intergalacticfmservice.cpp
  internet/intergalacticfm/intergalacticfmurlhandler.cpp
  internet/soundcloud/soundcloudservice.cpp
  internet/soundcloud/soundcloudsettingspage.cpp
  internet/spotify/spotifyserver.cpp
  internet/spotify/spotifyservice.cpp
  internet/spotify/spotifysettingspage.cpp
  internet/subsonic/subsonicservice.cpp
  internet/subsonic/subsonicsettingspage.cpp
  internet/subsonic/subsonicurlhandler.cpp
  internet/subsonic/subsonicdynamicplaylist.cpp

  library/groupbydialog.cpp
  library/library.cpp
  library/librarybackend.cpp
  library/librarydirectorymodel.cpp
  library/libraryfilterwidget.cpp
  library/librarymodel.cpp
  library/libraryplaylistitem.cpp
  library/libraryquery.cpp
  library/librarysettingspage.cpp
  library/libraryview.cpp
  library/libraryviewcontainer.cpp
  library/librarywatcher.cpp
  library/savedgroupingmanager.cpp
  library/sqlrow.cpp

  musicbrainz/acoustidclient.cpp
  musicbrainz/chromaprinter.cpp
  musicbrainz/musicbrainzclient.cpp
  musicbrainz/tagfetcher.cpp

  networkremote/incomingdataparser.cpp
  networkremote/networkremote.cpp
  networkremote/networkremotehelper.cpp
  networkremote/outgoingdatacreator.cpp
  networkremote/remoteclient.cpp
  networkremote/songsender.cpp
  networkremote/zeroconf.cpp

  playlist/dynamicplaylistcontrols.cpp
  playlist/playlist.cpp
  playlist/playlistbackend.cpp
  playlist/playlistcontainer.cpp
  playlist/playlistdelegates.cpp
  playlist/playlistfilterparser.cpp
  playlist/playlistfilter.cpp
  playlist/playlistheader.cpp
  playlist/playlistitem.cpp
  playlist/playlistlistcontainer.cpp
  playlist/playlistlistmodel.cpp
  playlist/playlistlistview.cpp
  playlist/playlistmanager.cpp
  playlist/playlistsaveoptionsdialog.cpp
  playlist/playlistsequence.cpp
  playlist/playlisttabbar.cpp
  playlist/playlistundocommands.cpp
  playlist/playlistview.cpp
  playlist/queue.cpp
  playlist/queuemanager.cpp
  playlist/songloaderinserter.cpp
  playlist/songplaylistitem.cpp

  playlistparsers/asxparser.cpp
  playlistparsers/asxiniparser.cpp
  playlistparsers/cueparser.cpp
  playlistparsers/m3uparser.cpp
  playlistparsers/parserbase.cpp
  playlistparsers/playlistparser.cpp
  playlistparsers/plsparser.cpp
  playlistparsers/wplparser.cpp
  playlistparsers/xmlparser.cpp
  playlistparsers/xspfparser.cpp

  internet/podcasts/addpodcastbyurl.cpp
  internet/podcasts/addpodcastdialog.cpp
  internet/podcasts/addpodcastpage.cpp
  internet/podcasts/fixedopmlpage.cpp
  internet/podcasts/gpoddersearchpage.cpp
  internet/podcasts/gpoddersync.cpp
  internet/podcasts/gpoddertoptagsmodel.cpp
  internet/podcasts/gpoddertoptagspage.cpp
  internet/podcasts/itunessearchpage.cpp
  internet/podcasts/podcast.cpp
  internet/podcasts/podcastbackend.cpp
  internet/podcasts/podcastdiscoverymodel.cpp
  internet/podcasts/podcastdeleter.cpp
  internet/podcasts/podcastdownloader.cpp
  internet/podcasts/podcastepisode.cpp
  internet/podcasts/podcastinfowidget.cpp
  internet/podcasts/podcastservice.cpp
  internet/podcasts/podcastservicemodel.cpp
  internet/podcasts/podcastsettingspage.cpp
  internet/podcasts/podcastparser.cpp
  internet/podcasts/podcastupdater.cpp
  internet/podcasts/podcasturlloader.cpp

  smartplaylists/generator.cpp
  smartplaylists/generatorinserter.cpp
  smartplaylists/querygenerator.cpp
  smartplaylists/querywizardplugin.cpp
  smartplaylists/search.cpp
  smartplaylists/searchpreview.cpp
  smartplaylists/searchterm.cpp
  smartplaylists/searchtermwidget.cpp
  smartplaylists/wizard.cpp
  smartplaylists/wizardplugin.cpp

  songinfo/artistbiography.cpp
  songinfo/artistinfoview.cpp
  songinfo/collapsibleinfoheader.cpp
  songinfo/collapsibleinfopane.cpp
  songinfo/songinfobase.cpp
  songinfo/songinfofetcher.cpp
  songinfo/songinfoprovider.cpp
  songinfo/songinfosettingspage.cpp
  songinfo/songinfotextview.cpp
  songinfo/songinfoview.cpp
  songinfo/songkickconcerts.cpp
  songinfo/songkickconcertwidget.cpp
  songinfo/songplaystats.cpp
  songinfo/spotifyimages.cpp
  songinfo/streamdiscoverer.cpp
  songinfo/taglyricsinfoprovider.cpp
  songinfo/ultimatelyricslyric.cpp
  songinfo/ultimatelyricsprovider.cpp
  songinfo/ultimatelyricsreader.cpp

  transcoder/transcodedialog.cpp
  transcoder/transcoder.cpp
  transcoder/transcoderoptionsaac.cpp
  transcoder/transcoderoptionsdialog.cpp
  transcoder/transcoderoptionsflac.cpp
  transcoder/transcoderoptionsmp3.cpp
  transcoder/transcoderoptionsopus.cpp
  transcoder/transcoderoptionsspeex.cpp
  transcoder/transcoderoptionsvorbis.cpp
  transcoder/transcoderoptionswma.cpp
  transcoder/transcodersettingspage.cpp

  ui/about.cpp
  ui/addstreamdialog.cpp
  ui/albumcoverchoicecontroller.cpp
  ui/albumcoverexport.cpp
  ui/albumcovermanager.cpp
  ui/albumcovermanagerlist.cpp
  ui/albumcoversearcher.cpp
  ui/appearancesettingspage.cpp
  ui/backgroundstreamssettingspage.cpp
  ui/behavioursettingspage.cpp
  ui/console.cpp
  ui/coverfromurldialog.cpp
  ui/edittagdialog.cpp
  ui/equalizer.cpp
  ui/flowlayout.cpp
  ui/globalshortcutgrabber.cpp
  ui/globalshortcutssettingspage.cpp
  ui/iconloader.cpp
  ui/mainwindow.cpp
  ui/networkproxysettingspage.cpp
  ui/networkremotesettingspage.cpp
  ui/notificationssettingspage.cpp
  ui/organisedialog.cpp
  ui/organiseerrordialog.cpp
  ui/playbacksettingspage.cpp
  ui/qtsystemtrayicon.cpp
  ui/screensaver.cpp
  ui/settingsdialog.cpp
  ui/settingspage.cpp
  ui/standarditemiconloader.cpp
  ui/streamdetailsdialog.cpp
  ui/systemtrayicon.cpp
  ui/trackselectiondialog.cpp
  ui/windows7thumbbar.cpp

  widgets/autoexpandingtreeview.cpp
  widgets/busyindicator.cpp
  widgets/clickablelabel.cpp
  widgets/didyoumean.cpp
  widgets/elidedlabel.cpp
  widgets/equalizerslider.cpp
  widgets/errordialog.cpp
  widgets/fancytabwidget.cpp
  widgets/favoritewidget.cpp
  widgets/fileview.cpp
  widgets/fileviewlist.cpp
  widgets/forcescrollperpixel.cpp
  widgets/freespacebar.cpp
  widgets/fullscreenhypnotoad.cpp
  widgets/groupediconview.cpp
  widgets/lineedit.cpp
  widgets/linetextedit.cpp
  widgets/loginstatewidget.cpp
  widgets/multiloadingindicator.cpp
  widgets/nowplayingwidget.cpp
  widgets/osd.cpp
  widgets/osdpretty.cpp
  widgets/prettyimage.cpp
  widgets/prettyimageview.cpp
  widgets/progressitemdelegate.cpp
  widgets/ratingwidget.cpp
  widgets/renametablineedit.cpp
  widgets/sliderwidget.cpp
  widgets/stickyslider.cpp
  widgets/stretchheaderview.cpp
  widgets/stylehelper.cpp
  widgets/trackslider.cpp
  widgets/tracksliderpopup.cpp
  widgets/tracksliderslider.cpp
  widgets/widgetfadehelper.cpp
)

set(HEADERS
  analyzers/analyzerbase.h
  analyzers/analyzercontainer.h
  analyzers/baranalyzer.h
  analyzers/blockanalyzer.h
  analyzers/boomanalyzer.h
  analyzers/rainbowanalyzer.h
  analyzers/sonogram.h
  analyzers/turbine.h

  core/application.h
  core/backgroundstreams.h
  core/crashreporting.h
  core/database.h
  core/deletefiles.h
  core/filesystemwatcherinterface.h
  core/globalshortcuts.h
  core/globalshortcutbackend.h
  core/gnomeglobalshortcutbackend.h
  core/mergedproxymodel.h
  core/mimedata.h
  core/network.h
  core/organise.h
  core/player.h
  core/qtfslistener.h
  core/songloader.h
  core/tagreaderclient.h
  core/taskmanager.h
  core/urlhandler.h

  covers/albumcoverexporter.h
  covers/albumcoverfetcher.h
  covers/albumcoverfetchersearch.h
  covers/albumcoverloader.h
  covers/amazoncoverprovider.h
  covers/coverexportrunnable.h
  covers/coverprovider.h
  covers/coverproviders.h
  covers/coversearchstatisticsdialog.h
  covers/currentartloader.h
  covers/kittenloader.h
  covers/musicbrainzcoverprovider.h

  devices/connecteddevice.h
  devices/devicedatabasebackend.h
  devices/devicelister.h
  devices/devicemanager.h
  devices/deviceproperties.h
  devices/devicestatefiltermodel.h
  devices/deviceview.h
  devices/deviceviewcontainer.h
  devices/filesystemdevice.h

  engines/enginebase.h
  engines/gstengine.h
  engines/gstenginepipeline.h
  engines/gstelementdeleter.h

  globalsearch/globalsearch.h
  globalsearch/globalsearchmodel.h
  globalsearch/globalsearchsettingspage.h
  globalsearch/globalsearchview.h
  globalsearch/searchprovider.h
  globalsearch/simplesearchprovider.h
  globalsearch/soundcloudsearchprovider.h
  globalsearch/spotifysearchprovider.h
  globalsearch/suggestionwidget.h

  internet/core/cloudfileservice.h
  internet/digitally/digitallyimportedclient.h
  internet/digitally/digitallyimportedservicebase.h
  internet/digitally/digitallyimportedsettingspage.h
  internet/core/geolocator.h
  internet/icecast/icecastbackend.h
  internet/icecast/icecastfilterwidget.h
  internet/icecast/icecastmodel.h
  internet/icecast/icecastservice.h
  internet/core/internetmimedata.h
  internet/core/internetmodel.h
  internet/core/internetservice.h
  internet/core/internetshowsettingspage.h
  internet/core/internetsongmimedata.h
  internet/core/internetview.h
  internet/core/internetviewcontainer.h
  internet/jamendo/jamendodynamicplaylist.h
  internet/jamendo/jamendoservice.h
  internet/core/localredirectserver.h
  internet/magnatune/magnatunedownloaddialog.h
  internet/magnatune/magnatuneservice.h
  internet/magnatune/magnatunesettingspage.h
  internet/core/oauthenticator.h
  internet/internetradio/savedradio.h
  internet/core/scrobbler.h
  internet/core/searchboxwidget.h
  internet/somafm/somafmservice.h
  internet/somafm/somafmurlhandler.h
  internet/intergalacticfm/intergalacticfmservice.h
  internet/intergalacticfm/intergalacticfmurlhandler.h
  internet/soundcloud/soundcloudservice.h
  internet/soundcloud/soundcloudsettingspage.h
  internet/spotify/spotifyserver.h
  internet/spotify/spotifyservice.h
  internet/spotify/spotifysettingspage.h
  internet/subsonic/subsonicservice.h
  internet/subsonic/subsonicsettingspage.h
  internet/subsonic/subsonicurlhandler.h
  internet/subsonic/subsonicdynamicplaylist.h

  library/groupbydialog.h
  library/library.h
  library/librarybackend.h
  library/librarydirectorymodel.h
  library/libraryfilterwidget.h
  library/librarymodel.h
  library/librarysettingspage.h
  library/libraryview.h
  library/libraryviewcontainer.h
  library/librarywatcher.h
  library/savedgroupingmanager.h

  musicbrainz/acoustidclient.h
  musicbrainz/musicbrainzclient.h
  musicbrainz/tagfetcher.h

  networkremote/networkremotehelper.h
  networkremote/networkremote.h
  networkremote/incomingdataparser.h
  networkremote/outgoingdatacreator.h
  networkremote/remoteclient.h
  networkremote/songsender.h

  playlist/dynamicplaylistcontrols.h
  playlist/playlist.h
  playlist/playlistbackend.h
  playlist/playlistcontainer.h
  playlist/playlistdelegates.h
  playlist/playlistfilter.h
  playlist/playlistheader.h
  playlist/playlistitemmimedata.h
  playlist/playlistlistcontainer.h
  playlist/playlistlistmodel.h
  playlist/playlistlistview.h
  playlist/playlistmanager.h
  playlist/playlistsaveoptionsdialog.h
  playlist/playlistsequence.h
  playlist/playlisttabbar.h
  playlist/playlistview.h
  playlist/queue.h
  playlist/queuemanager.h
  playlist/songloaderinserter.h
  playlist/songmimedata.h

  playlistparsers/asxparser.h
  playlistparsers/asxiniparser.h
  playlistparsers/cueparser.h
  playlistparsers/m3uparser.h
  playlistparsers/parserbase.h
  playlistparsers/playlistparser.h
  playlistparsers/plsparser.h
  playlistparsers/xspfparser.h

  internet/podcasts/addpodcastbyurl.h
  internet/podcasts/addpodcastdialog.h
  internet/podcasts/addpodcastpage.h
  internet/podcasts/fixedopmlpage.h
  internet/podcasts/gpoddersearchpage.h
  internet/podcasts/gpoddersync.h
  internet/podcasts/gpoddertoptagsmodel.h
  internet/podcasts/gpoddertoptagspage.h
  internet/podcasts/itunessearchpage.h
  internet/podcasts/podcastbackend.h
  internet/podcasts/podcastdiscoverymodel.h
  internet/podcasts/podcastdeleter.h
  internet/podcasts/podcastdownloader.h
  internet/podcasts/podcastinfowidget.h
  internet/podcasts/podcastservice.h
  internet/podcasts/podcastservicemodel.h
  internet/podcasts/podcastsettingspage.h
  internet/podcasts/podcastupdater.h
  internet/podcasts/podcasturlloader.h

  smartplaylists/generator.h
  smartplaylists/generatorinserter.h
  smartplaylists/generatormimedata.h
  smartplaylists/querywizardplugin.h
  smartplaylists/searchpreview.h
  smartplaylists/searchtermwidget.h
  smartplaylists/wizard.h
  smartplaylists/wizardplugin.h

  songinfo/artistbiography.h
  songinfo/artistinfoview.h
  songinfo/collapsibleinfoheader.h
  songinfo/collapsibleinfopane.h
  songinfo/songinfobase.h
  songinfo/songinfofetcher.h
  songinfo/songinfoprovider.h
  songinfo/songinfosettingspage.h
  songinfo/songinfotextview.h
  songinfo/songinfoview.h
  songinfo/songkickconcerts.h
  songinfo/songkickconcertwidget.h
  songinfo/songplaystats.h
  songinfo/spotifyimages.h
  songinfo/streamdiscoverer.h
  songinfo/taglyricsinfoprovider.h
  songinfo/ultimatelyricslyric.h
  songinfo/ultimatelyricsprovider.h
  songinfo/ultimatelyricsreader.h

  transcoder/transcodedialog.h
  transcoder/transcoder.h
  transcoder/transcoderoptionsdialog.h
  transcoder/transcoderoptionsmp3.h
  transcoder/transcodersettingspage.h

  ui/about.h
  ui/addstreamdialog.h
  ui/albumcoverchoicecontroller.h
  ui/albumcoverexport.h
  ui/albumcovermanager.h
  ui/albumcovermanagerlist.h
  ui/albumcoversearcher.h
  ui/appearancesettingspage.h
  ui/backgroundstreamssettingspage.h
  ui/behavioursettingspage.h
  ui/console.h
  ui/coverfromurldialog.h
  ui/edittagdialog.h
  ui/equalizer.h
  ui/globalshortcutgrabber.h
  ui/globalshortcutssettingspage.h
  ui/mainwindow.h
  ui/networkproxysettingspage.h
  ui/networkremotesettingspage.h
  ui/notificationssettingspage.h
  ui/organisedialog.h
  ui/organiseerrordialog.h
  ui/playbacksettingspage.h
  ui/qtsystemtrayicon.h
  ui/settingsdialog.h
  ui/settingspage.h
  ui/standarditemiconloader.h
  ui/streamdetailsdialog.h
  ui/systemtrayicon.h
  ui/trackselectiondialog.h
  ui/windows7thumbbar.h

  widgets/autoexpandingtreeview.h
  widgets/busyindicator.h
  widgets/clickablelabel.h
  widgets/didyoumean.h
  widgets/elidedlabel.h
  widgets/equalizerslider.h
  widgets/errordialog.h
  widgets/fancytabwidget.h
  widgets/favoritewidget.h
  widgets/fileview.h
  widgets/fileviewlist.h
  widgets/freespacebar.h
  widgets/groupediconview.h
  widgets/lineedit.h
  widgets/linetextedit.h
  widgets/loginstatewidget.h
  widgets/multiloadingindicator.h
  widgets/nowplayingwidget.h
  widgets/osd.h
  widgets/osdpretty.h
  widgets/prettyimage.h
  widgets/prettyimageview.h
  widgets/progressitemdelegate.h
  widgets/ratingwidget.h
  widgets/renametablineedit.h
  widgets/sliderwidget.h
  widgets/stickyslider.h
  widgets/stretchheaderview.h
  widgets/trackslider.h
  widgets/tracksliderpopup.h
  widgets/tracksliderslider.h
  widgets/widgetfadehelper.h
)

set(UI
  covers/coversearchstatisticsdialog.ui

  devices/deviceproperties.ui
  devices/deviceviewcontainer.ui

  globalsearch/globalsearchsettingspage.ui
  globalsearch/globalsearchview.ui
  globalsearch/searchproviderstatuswidget.ui
  globalsearch/suggestionwidget.ui

  internet/digitally/digitallyimportedsettingspage.ui
  internet/icecast/icecastfilterwidget.ui
  internet/core/internetshowsettingspage.ui
  internet/core/internetviewcontainer.ui
  internet/magnatune/magnatunedownloaddialog.ui
  internet/magnatune/magnatunesettingspage.ui
  internet/core/searchboxwidget.ui
  internet/soundcloud/soundcloudsettingspage.ui
  internet/spotify/spotifysettingspage.ui
  internet/subsonic/subsonicsettingspage.ui

  library/groupbydialog.ui
  library/libraryfilterwidget.ui
  library/librarysettingspage.ui
  library/libraryviewcontainer.ui
  library/savedgroupingmanager.ui

  playlist/dynamicplaylistcontrols.ui
  playlist/playlistcontainer.ui
  playlist/playlistsaveoptionsdialog.ui
  playlist/playlistlistcontainer.ui
  playlist/playlistsequence.ui
  playlist/queuemanager.ui

  internet/podcasts/addpodcastbyurl.ui
  internet/podcasts/addpodcastdialog.ui
  internet/podcasts/gpoddersearchpage.ui
  internet/podcasts/itunessearchpage.ui
  internet/podcasts/podcastinfowidget.ui
  internet/podcasts/podcastsettingspage.ui

  smartplaylists/querysearchpage.ui
  smartplaylists/querysortpage.ui
  smartplaylists/searchpreview.ui
  smartplaylists/searchtermwidget.ui
  smartplaylists/wizardfinishpage.ui

  songinfo/songkickconcertwidget.ui
  songinfo/songinfosettingspage.ui

  transcoder/transcodedialog.ui
  transcoder/transcodelogdialog.ui
  transcoder/transcoderoptionsaac.ui
  transcoder/transcoderoptionsdialog.ui
  transcoder/transcoderoptionsflac.ui
  transcoder/transcoderoptionsmp3.ui
  transcoder/transcoderoptionsopus.ui
  transcoder/transcoderoptionsspeex.ui
  transcoder/transcoderoptionsvorbis.ui
  transcoder/transcoderoptionswma.ui
  transcoder/transcodersettingspage.ui

  ui/about.ui
  ui/addstreamdialog.ui
  ui/albumcoverexport.ui
  ui/albumcovermanager.ui
  ui/albumcoversearcher.ui
  ui/appearancesettingspage.ui
  ui/backgroundstreamssettingspage.ui
  ui/behavioursettingspage.ui
  ui/console.ui
  ui/coverfromurldialog.ui
  ui/edittagdialog.ui
  ui/equalizer.ui
  ui/globalshortcutgrabber.ui
  ui/globalshortcutssettingspage.ui
  ui/mainwindow.ui
  ui/networkproxysettingspage.ui
  ui/networkremotesettingspage.ui
  ui/notificationssettingspage.ui
  ui/organisedialog.ui
  ui/organiseerrordialog.ui
  ui/playbacksettingspage.ui
  ui/settingsdialog.ui
  ui/streamdetailsdialog.ui
  ui/trackselectiondialog.ui

  widgets/equalizerslider.ui
  widgets/errordialog.ui
  widgets/fileview.ui
  widgets/loginstatewidget.ui
  widgets/osdpretty.ui
  widgets/trackslider.ui

  wiimotedev/wiimotesettingspage.ui
  wiimotedev/wiimoteshortcutgrabber.ui
)

set(RESOURCES
  ../data/data.qrc
)

set(OTHER_SOURCES)

set(LINGUAS "All" CACHE STRING "A space-seperated list of translations to compile in to Clementine, or \"None\".")
if (LINGUAS STREQUAL "All")
  # build LANGUAGES from all existing .po files
  file(GLOB pofiles translations/*.po)
  foreach(pofile ${pofiles})
    get_filename_component(lang ${pofile} NAME_WE)
    list(APPEND LANGUAGES ${lang})
  endforeach(pofile)
else (LINGUAS STREQUAL "All")
  if (NOT LINGUAS OR LINGUAS STREQUAL "None")
    set (LANGUAGES "")
  else (NOT LINGUAS OR LINGUAS STREQUAL "None")
    string(REGEX MATCHALL [a-zA-Z_@]+
           LANGUAGES ${LINGUAS})
  endif (NOT LINGUAS OR LINGUAS STREQUAL "None")
endif (LINGUAS STREQUAL "All")

option(USE_INSTALL_PREFIX "Look for data in CMAKE_INSTALL_PREFIX" ON)

# Visualisations
optional_source(ENABLE_VISUALISATIONS
  SOURCES
    visualisations/projectmpresetmodel.cpp
    visualisations/projectmvisualisation.cpp
    visualisations/visualisationcontainer.cpp
    visualisations/visualisationoverlay.cpp
    visualisations/visualisationselector.cpp
  HEADERS
    visualisations/projectmpresetmodel.h
    visualisations/projectmvisualisation.h
    visualisations/visualisationcontainer.h
    visualisations/visualisationoverlay.h
    visualisations/visualisationselector.h
  UI
    visualisations/visualisationoverlay.ui
    visualisations/visualisationselector.ui
)

# Lastfm
optional_source(HAVE_LIBLASTFM
  SOURCES
    covers/lastfmcoverprovider.cpp
    internet/lastfm/fixlastfm.cpp
    internet/lastfm/lastfmcompat.cpp
    internet/lastfm/lastfmservice.cpp
    internet/lastfm/lastfmsettingspage.cpp
    songinfo/lastfmtrackinfoprovider.cpp
    songinfo/tagwidget.cpp
  HEADERS
    covers/lastfmcoverprovider.h
    internet/lastfm/lastfmservice.h
    internet/lastfm/lastfmsettingspage.h
    songinfo/lastfmtrackinfoprovider.h
    songinfo/tagwidget.h
  UI
    internet/lastfm/lastfmsettingspage.ui
)


optional_source(HAVE_SPOTIFY_DOWNLOADER
  SOURCES
    internet/spotify/spotifyblobdownloader.cpp
  HEADERS
    internet/spotify/spotifyblobdownloader.h
  INCLUDE_DIRECTORIES
    ${CRYPTOPP_INCLUDE_DIRS}
)

# Platform specific - OS X
optional_source(APPLE
  INCLUDE_DIRECTORIES
    ${CMAKE_CURRENT_SOURCE_DIR}/../3rdparty/google-breakpad/client/mac/build/Release/Breakpad.framework
  SOURCES
    core/macfslistener.mm
    core/macglobalshortcutbackend.mm
    core/mac_startup.mm
    engines/osxdevicefinder.cpp
    networkremote/bonjour.mm
    ui/globalshortcutgrabber.mm
    ui/macscreensaver.cpp
    ui/macsystemtrayicon.mm
    widgets/osd_mac.mm
  HEADERS
    core/macfslistener.h
    core/macglobalshortcutbackend.h
    ui/macsystemtrayicon.h
)

if(APPLE)
  optional_source(HAVE_LIBMTP
   SOURCES
      devices/macdevicelister.mm
    HEADERS
      devices/macdevicelister.h
  )
endif()

# Platform specific - Windows
optional_source(WIN32
  SOURCES
    engines/directsounddevicefinder.cpp
    networkremote/tinysvcmdns.cpp
    ui/windowsscreensaver.cpp
    widgets/osd_win.cpp
  INCLUDE_DIRECTORIES
    ${CMAKE_SOURCE_DIR}/3rdparty/tinysvcmdns
)

# Platform specific - X11
optional_source(LINUX SOURCES widgets/osd_x11.cpp)

# DBUS and MPRIS - Linux specific
if(HAVE_DBUS)
  file(MAKE_DIRECTORY ${CMAKE_CURRENT_BINARY_DIR}/dbus)

  # MPRIS 2.0 DBUS interfaces
  qt5_add_dbus_adaptor(SOURCES
      dbus/org.mpris.MediaPlayer2.Player.xml
      core/mpris2.h mpris::Mpris2 core/mpris2_player Mpris2Player)
  qt5_add_dbus_adaptor(SOURCES
      dbus/org.mpris.MediaPlayer2.xml
      core/mpris2.h mpris::Mpris2 core/mpris2_root Mpris2Root)
  qt5_add_dbus_adaptor(SOURCES
      dbus/org.mpris.MediaPlayer2.TrackList.xml
      core/mpris2.h mpris::Mpris2 core/mpris2_tracklist Mpris2TrackList)

  # MPRIS 2.1 DBUS interfaces
  qt5_add_dbus_adaptor(SOURCES
      dbus/org.mpris.MediaPlayer2.Playlists.xml
      core/mpris2.h mpris::Mpris2 core/mpris2_playlists Mpris2Playlists)

  # org.freedesktop.Notifications DBUS interface
  qt5_add_dbus_interface(SOURCES
      dbus/org.freedesktop.Notifications.xml
      dbus/notification)

  # org.gnome.SettingsDaemon interface
  qt5_add_dbus_interface(SOURCES
      dbus/org.gnome.SettingsDaemon.MediaKeys.xml
      dbus/gnomesettingsdaemon)

  # org.freedesktop.Avahi.Server interface
  add_custom_command(
      OUTPUT
      ${CMAKE_CURRENT_BINARY_DIR}/dbus/avahiserver.cpp
      ${CMAKE_CURRENT_BINARY_DIR}/dbus/avahiserver.h
      COMMAND ${QT_DBUSXML2CPP_EXECUTABLE}
      dbus/org.freedesktop.Avahi.Server.xml
      -p ${CMAKE_CURRENT_BINARY_DIR}/dbus/avahiserver
      -i dbus/metatypes.h
      DEPENDS dbus/org.freedesktop.Avahi.Server.xml
      WORKING_DIRECTORY ${CMAKE_CURRENT_SOURCE_DIR})
  list(APPEND HEADERS ${CMAKE_CURRENT_BINARY_DIR}/dbus/avahiserver.h)
  list(APPEND SOURCES ${CMAKE_CURRENT_BINARY_DIR}/dbus/avahiserver.cpp)

  # org.freedesktop.Avahi.EntryGroup interface
  add_custom_command(
      OUTPUT
      ${CMAKE_CURRENT_BINARY_DIR}/dbus/avahientrygroup.cpp
      ${CMAKE_CURRENT_BINARY_DIR}/dbus/avahientrygroup.h
      COMMAND ${QT_DBUSXML2CPP_EXECUTABLE}
      dbus/org.freedesktop.Avahi.EntryGroup.xml
      -p ${CMAKE_CURRENT_BINARY_DIR}/dbus/avahientrygroup
      -i dbus/metatypes.h
      DEPENDS dbus/org.freedesktop.Avahi.EntryGroup.xml
      WORKING_DIRECTORY ${CMAKE_CURRENT_SOURCE_DIR})
  list(APPEND HEADERS ${CMAKE_CURRENT_BINARY_DIR}/dbus/avahientrygroup.h)
  list(APPEND SOURCES ${CMAKE_CURRENT_BINARY_DIR}/dbus/avahientrygroup.cpp)

  # DeviceKit DBUS interfaces
  if(HAVE_DEVICEKIT)
    set_source_files_properties(dbus/org.freedesktop.UDisks.xml
        PROPERTIES NO_NAMESPACE dbus/udisks)
    set_source_files_properties(dbus/org.freedesktop.UDisks.Device.xml
        PROPERTIES NO_NAMESPACE dbus/udisksdevice)
    qt5_add_dbus_interface(SOURCES
        dbus/org.freedesktop.UDisks.xml
        dbus/udisks)
    qt5_add_dbus_interface(SOURCES
        dbus/org.freedesktop.UDisks.Device.xml
        dbus/udisksdevice)
  endif(HAVE_DEVICEKIT)

  if(HAVE_UDISKS2)
      set_source_files_properties(dbus/org.freedesktop.DBus.ObjectManager.xml
          PROPERTIES NO_NAMESPACE dbus/objectmanager INCLUDE dbus/metatypes.h)
      set_source_files_properties(dbus/org.freedesktop.UDisks2.Filesystem.xml
          PROPERTIES NO_NAMESPACE dbus/udisks2filesystem INCLUDE dbus/metatypes.h)
      set_source_files_properties(dbus/org.freedesktop.UDisks2.Block.xml
          PROPERTIES NO_NAMESPACE dbus/udisks2block INCLUDE dbus/metatypes.h)
      set_source_files_properties(dbus/org.freedesktop.UDisks2.Drive.xml
          PROPERTIES NO_NAMESPACE dbus/udisks2drive INCLUDE dbus/metatypes.h)
      set_source_files_properties(dbus/org.freedesktop.UDisks2.Job.xml
          PROPERTIES NO_NAMESPACE dbus/udisks2job INCLUDE dbus/metatypes.h)
      qt5_add_dbus_interface(SOURCES
          dbus/org.freedesktop.DBus.ObjectManager.xml
          dbus/objectmanager)
      qt5_add_dbus_interface(SOURCES
          dbus/org.freedesktop.UDisks2.Filesystem.xml
          dbus/udisks2filesystem)
      qt5_add_dbus_interface(SOURCES
          dbus/org.freedesktop.UDisks2.Block.xml
          dbus/udisks2block)
      qt5_add_dbus_interface(SOURCES
          dbus/org.freedesktop.UDisks2.Drive.xml
          dbus/udisks2drive)
      qt5_add_dbus_interface(SOURCES
          dbus/org.freedesktop.UDisks2.Job.xml
          dbus/udisks2job)
  endif(HAVE_UDISKS2)

  # Wiimotedev interface classes
  if(ENABLE_WIIMOTEDEV)
    qt5_add_dbus_interface(SOURCES
        dbus/org.wiimotedev.deviceEvents.xml
        dbus/wiimotedev)
  endif(ENABLE_WIIMOTEDEV)
endif(HAVE_DBUS)

optional_source(HAVE_DBUS
  SOURCES
    core/mpris.cpp
    core/mpris2.cpp
    networkremote/avahi.cpp
    ui/dbusscreensaver.cpp
  HEADERS
    core/mpris.h
    core/mpris2.h
)

optional_source(HAVE_WIIMOTEDEV
  SOURCES
    wiimotedev/shortcuts.cpp
    wiimotedev/wiimotesettingspage.cpp
    wiimotedev/wiimoteshortcutgrabber.cpp
  HEADERS
    wiimotedev/shortcuts.h
    wiimotedev/wiimotesettingspage.h
    wiimotedev/wiimoteshortcutgrabber.h
)

optional_source(HAVE_DEVICEKIT
  SOURCES devices/devicekitlister.cpp
  HEADERS devices/devicekitlister.h
)

optional_source(HAVE_UDISKS2
  SOURCES devices/udisks2lister.cpp
  HEADERS devices/udisks2lister.h
)

# Libgpod device backend
optional_source(HAVE_LIBGPOD
  INCLUDE_DIRECTORIES ${LIBGPOD_INCLUDE_DIRS}
  SOURCES
    devices/gpoddevice.cpp
    devices/gpodloader.cpp
  HEADERS
    devices/gpoddevice.h
    devices/gpodloader.h
)

# GIO device backend
optional_source(HAVE_GIO
  INCLUDE_DIRECTORIES ${GIO_INCLUDE_DIRS}
  SOURCES devices/giolister.cpp
  HEADERS devices/giolister.h
)

# CDIO backend and device
optional_source(HAVE_AUDIOCD
  SOURCES
    devices/cddadevice.cpp
    devices/cddalister.cpp
    devices/cddasongloader.cpp
    ripper/ripcddialog.cpp
    ripper/ripper.cpp
  HEADERS
    devices/cddadevice.h
    devices/cddalister.h
    devices/cddasongloader.h
    ripper/ripcddialog.h
    ripper/ripper.h
  UI
    ripper/ripcddialog.ui
)

# mtp device
optional_source(HAVE_LIBMTP
  INCLUDE_DIRECTORIES ${LIBMTP_INCLUDE_DIRS}
  SOURCES
    devices/mtpconnection.cpp
    devices/mtpdevice.cpp
    devices/mtploader.cpp
  HEADERS
    devices/mtpdevice.h
    devices/mtploader.h
)

# Moodbar support
optional_source(HAVE_MOODBAR
  SOURCES
    moodbar/moodbarbuilder.cpp
    moodbar/moodbarcontroller.cpp
    moodbar/moodbaritemdelegate.cpp
    moodbar/moodbarloader.cpp
    moodbar/moodbarpipeline.cpp
    moodbar/moodbarproxystyle.cpp
    moodbar/moodbarrenderer.cpp
  HEADERS
    moodbar/moodbarcontroller.h
    moodbar/moodbaritemdelegate.h
    moodbar/moodbarloader.h
    moodbar/moodbarpipeline.h
    moodbar/moodbarproxystyle.h
)

# Google Drive support
optional_source(HAVE_GOOGLE_DRIVE
  SOURCES
    internet/googledrive/googledriveclient.cpp
    internet/googledrive/googledriveservice.cpp
    internet/googledrive/googledrivesettingspage.cpp
    internet/googledrive/googledriveurlhandler.cpp
  HEADERS
    internet/googledrive/googledriveclient.h
    internet/googledrive/googledriveservice.h
    internet/googledrive/googledrivesettingspage.h
    internet/googledrive/googledriveurlhandler.h
  UI
    internet/googledrive/googledrivesettingspage.ui
)

# Dropbox support
optional_source(HAVE_DROPBOX
  SOURCES
    internet/dropbox/dropboxservice.cpp
    internet/dropbox/dropboxsettingspage.cpp
    internet/dropbox/dropboxurlhandler.cpp
  HEADERS
    internet/dropbox/dropboxservice.h
    internet/dropbox/dropboxsettingspage.h
    internet/dropbox/dropboxurlhandler.h
  UI
    internet/dropbox/dropboxsettingspage.ui
)

# Skydrive support
optional_source(HAVE_SKYDRIVE
  SOURCES
    internet/skydrive/skydriveservice.cpp
    internet/skydrive/skydrivesettingspage.cpp
    internet/skydrive/skydriveurlhandler.cpp
  HEADERS
    internet/skydrive/skydriveservice.h
    internet/skydrive/skydrivesettingspage.h
    internet/skydrive/skydriveurlhandler.h
  UI
    internet/skydrive/skydrivesettingspage.ui
)

# Box support
optional_source(HAVE_BOX
  SOURCES
    internet/box/boxservice.cpp
    internet/box/boxsettingspage.cpp
    internet/box/boxurlhandler.cpp
  HEADERS
    internet/box/boxservice.h
    internet/box/boxsettingspage.h
    internet/box/boxurlhandler.h
  UI
    internet/box/boxsettingspage.ui
)

<<<<<<< HEAD
# Vk.com support
optional_source(HAVE_VK
  INCLUDE_DIRECTORIES
    ${VREEN_INCLUDE_DIRS}
  SOURCES
    globalsearch/vksearchprovider.cpp
    internet/vk/vkconnection.cpp
    internet/vk/vkmusiccache.cpp
    internet/vk/vksearchdialog.cpp
    internet/vk/vkservice.cpp
    internet/vk/vksettingspage.cpp
    internet/vk/vkurlhandler.cpp
  HEADERS
    globalsearch/vksearchprovider.h
    internet/vk/vkconnection.h
    internet/vk/vkmusiccache.h
    internet/vk/vksearchdialog.h
    internet/vk/vkservice.h
    internet/vk/vksettingspage.h
    internet/vk/vkurlhandler.h
  UI
    internet/vk/vksearchdialog.ui
    internet/vk/vksettingspage.ui
)

=======
>>>>>>> 69cddf70
# Seafile support
optional_source(HAVE_SEAFILE
  SOURCES
    internet/seafile/seafileservice.cpp
    internet/seafile/seafilesettingspage.cpp
    internet/seafile/seafileurlhandler.cpp
    internet/seafile/seafiletree.cpp
  HEADERS
    internet/seafile/seafileservice.h
    internet/seafile/seafilesettingspage.h
    internet/seafile/seafileurlhandler.h
    internet/seafile/seafiletree.h
  UI
    internet/seafile/seafilesettingspage.ui
)

# Pulse audio integration
optional_source(HAVE_LIBPULSE
  INCLUDE_DIRECTORIES
    ${LIBPULSE_INCLUDE_DIRS}
  SOURCES
    engines/pulsedevicefinder.cpp
)

# Hack to add Clementine to the Unity system tray whitelist
optional_source(LINUX
  SOURCES core/ubuntuunityhack.cpp
  HEADERS core/ubuntuunityhack.h
)

configure_file(${CMAKE_CURRENT_SOURCE_DIR}/config.h.in
               ${CMAKE_CURRENT_BINARY_DIR}/config.h)

configure_file(${CMAKE_CURRENT_SOURCE_DIR}/version.h.in
               ${CMAKE_CURRENT_BINARY_DIR}/version.h)

qt5_wrap_cpp(MOC ${HEADERS})
qt5_wrap_ui(UIC ${UI})
qt5_add_resources(QRC ${RESOURCES})


add_pot(POT
  ${CMAKE_CURRENT_SOURCE_DIR}/translations/header
  ${CMAKE_CURRENT_SOURCE_DIR}/translations/translations.pot
  ${SOURCES} ${MOC} ${UIC} ${OTHER_SOURCES}
  ../data/oauthsuccess.html
)
add_po(PO clementine_
  LANGUAGES ${LANGUAGES}
  DIRECTORY translations
)

add_library(clementine_lib STATIC
  ${SOURCES}
  ${MOC}
  ${UIC}
  ${QRC}
  ${POT}
  ${PO}
  ${OTHER_UIC_SOURCES}
)

target_link_libraries(clementine_lib
  clementine-spotifyblob-messages
  libclementine-common
  libclementine-tagreader
  libclementine-remote
  ${SHA2_LIBRARIES}
  ${TAGLIB_LIBRARIES}
  ${MYGPOQT5_LIBRARIES}
  ${CHROMAPRINT_LIBRARIES}
  ${GOBJECT_LIBRARIES}
  ${GLIB_LIBRARIES}
  ${GIO_LIBRARIES}
  ${QT_LIBRARIES}
  ${GSTREAMER_BASE_LIBRARIES}
  ${GSTREAMER_LIBRARIES}
  ${GSTREAMER_APP_LIBRARIES}
  ${GSTREAMER_TAG_LIBRARIES}
  ${GSTREAMER_PBUTILS_LIBRARIES}
  ${QTSINGLEAPPLICATION_LIBRARIES}
  ${QTIOCOMPRESSOR_LIBRARIES}
  ${CMAKE_THREAD_LIBS_INIT}
  ${SQLITE_LIBRARIES}
  z
  Qocoa
)

if(ENABLE_VISUALISATIONS)
  target_link_libraries(clementine_lib ${LIBPROJECTM_LIBRARIES})
endif(ENABLE_VISUALISATIONS)

if(HAVE_LIBLASTFM)
  target_link_libraries(clementine_lib ${LASTFM5_LIBRARIES})
endif(HAVE_LIBLASTFM)

if(HAVE_LIBGPOD)
  target_link_libraries(clementine_lib ${LIBGPOD_LIBRARIES})
endif(HAVE_LIBGPOD)

if(HAVE_GIO)
  target_link_libraries(clementine_lib ${GIO_LIBRARIES})
endif(HAVE_GIO)

if(HAVE_AUDIOCD)
  target_link_libraries(clementine_lib ${CDIO_LIBRARIES})
endif(HAVE_AUDIOCD)

if(HAVE_MOODBAR)
  target_link_libraries(clementine_lib gstmoodbar)
endif()

if(HAVE_LIBMTP)
  target_link_libraries(clementine_lib ${LIBMTP_LIBRARIES})
endif(HAVE_LIBMTP)

if(HAVE_BREAKPAD)
  if (LINUX)
    target_link_libraries(clementine_lib breakpad)
  elseif (APPLE)
    add_dependencies(clementine_lib breakpad)
    target_link_libraries(clementine_lib
        "-F${CMAKE_CURRENT_SOURCE_DIR}/../3rdparty/google-breakpad/client/mac/build/Release"
        "-framework Breakpad")
  endif (LINUX)
endif(HAVE_BREAKPAD)

if(HAVE_SPOTIFY_DOWNLOADER)
  target_link_libraries(clementine_lib
    ${CRYPTOPP_LIBRARIES}
  )
  link_directories(${CRYPTOPP_LIBRARY_DIRS})
endif(HAVE_SPOTIFY_DOWNLOADER)

if(HAVE_LIBPULSE)
  target_link_libraries(clementine_lib ${LIBPULSE_LIBRARIES})
endif()

if (APPLE)
  target_link_libraries(clementine_lib
    "-framework AppKit"
    "-framework Carbon"
    "-framework CoreAudio"
    "-framework DiskArbitration"
    "-framework Foundation"
    "-framework IOKit"
    "-framework ScriptingBridge"
  )
  target_link_libraries(clementine_lib ${SPMEDIAKEYTAP_LIBRARIES})
  if (HAVE_SPARKLE)
    include_directories(${SPARKLE}/Headers)
    target_link_libraries(clementine_lib ${SPARKLE})
  endif (HAVE_SPARKLE)
else (APPLE)
  target_link_libraries(clementine_lib ${QXT_LIBRARIES})
endif (APPLE)

set(3RDPARTY_SQLITE_LIBRARY qsqlite)
target_link_libraries(clementine_lib qsqlite)

if (WIN32)
  target_link_libraries(clementine_lib
    ${ZLIB_LIBRARIES}
    ${QTSPARKLE_LIBRARIES}
    tinysvcmdns
    qtwin
    dsound
    ${QT_QTGUI_LIBRARY}
  )
endif (WIN32)

if (UNIX AND NOT APPLE)
  # Hack: the Gold linker pays attention to the order that libraries are
  # specified on the link line.  -lX11 and -ldl are provided earlier in the link
  # command but they're actually used by libraries that appear after them, so
  # they end up getting ignored.  This appends them to the very end of the link
  # line, ensuring they're always used.
  find_package(X11)
  if (${CMAKE_SYSTEM_NAME} MATCHES "FreeBSD")
    target_link_libraries(clementine_lib ${X11_X11_LIB})
  else ()
    target_link_libraries(clementine_lib ${X11_X11_LIB} ${CMAKE_DL_LIBS})
  endif ()
endif ()

add_dependencies(clementine_lib qtsingleapplication)


###############################################################################

set(EXECUTABLE_OUTPUT_PATH ..)

# Show the console window in debug mode on Windows
if (NOT CMAKE_BUILD_TYPE STREQUAL "Debug" AND NOT ENABLE_WIN32_CONSOLE)
  set(CLEMENTINE-WIN32-FLAG WIN32)
endif (NOT CMAKE_BUILD_TYPE STREQUAL "Debug" AND NOT ENABLE_WIN32_CONSOLE)

# resource file for windows
if(WIN32)
  configure_file(${CMAKE_CURRENT_SOURCE_DIR}/../dist/windows/windres.rc.in
                 ${CMAKE_CURRENT_BINARY_DIR}/windres.rc)
  set(CLEMENTINE-WIN32-RESOURCES windres.rc)
endif(WIN32)

add_executable(clementine
  MACOSX_BUNDLE
  ${CLEMENTINE-WIN32-FLAG}
  ${CLEMENTINE-WIN32-RESOURCES}
  main.cpp
)

if (${CMAKE_SYSTEM_NAME} MATCHES "FreeBSD")
  target_link_libraries(clementine execinfo)
endif (${CMAKE_SYSTEM_NAME} MATCHES "FreeBSD")

target_link_libraries(clementine
  clementine_lib
)

# macdeploy.py relies on the blob being built first.
if(HAVE_SPOTIFY_BLOB)
  add_dependencies(clementine clementine-spotifyblob)
endif(HAVE_SPOTIFY_BLOB)
add_dependencies(clementine clementine-tagreader)

set_target_properties(clementine PROPERTIES
  MACOSX_BUNDLE_INFO_PLIST "../dist/Info.plist"
)

if (APPLE)
  install(FILES ../dist/clementine.icns
    DESTINATION "${CMAKE_BINARY_DIR}/clementine.app/Contents/Resources")
  install(FILES ../dist/qt.conf
    DESTINATION "${CMAKE_BINARY_DIR}/clementine.app/Contents/Resources")
  install(FILES ../dist/sparkle_pub.pem
    DESTINATION "${CMAKE_BINARY_DIR}/clementine.app/Contents/Resources")
  install(FILES ../dist/cacert.pem
    DESTINATION "${CMAKE_BINARY_DIR}/clementine.app/Contents/Resources")

  install(DIRECTORY "${QT_QTGUI_LIBRARY_RELEASE}/Versions/Current/Resources/"
    DESTINATION "${CMAKE_BINARY_DIR}/clementine.app/Contents/Resources")

  if (HAVE_BREAKPAD)
    install(DIRECTORY
        ${CMAKE_CURRENT_SOURCE_DIR}/../3rdparty/google-breakpad/client/mac/build/Release/Breakpad.framework
        DESTINATION "${CMAKE_BINARY_DIR}/clementine.app/Contents/Frameworks"
        PATTERN "*.h" EXCLUDE
        PATTERN "Inspector" PERMISSIONS OWNER_EXECUTE OWNER_READ
                                        GROUP_EXECUTE GROUP_READ
                                        WORLD_READ WORLD_EXECUTE
        PATTERN "crash_report_sender" PERMISSIONS OWNER_EXECUTE OWNER_READ
                                                  GROUP_EXECUTE GROUP_READ
                                                  WORLD_READ WORLD_EXECUTE)
  endif (HAVE_BREAKPAD)

  add_custom_command(TARGET clementine
    POST_BUILD
    COMMAND
    ${CMAKE_CURRENT_SOURCE_DIR}/../dist/macdeploy.py ${PROJECT_BINARY_DIR}/clementine.app -f
    WORKING_DIRECTORY ${PROJECT_BINARY_DIR}
  )

  add_custom_command(OUTPUT ${PROJECT_BINARY_DIR}/clementine.breakpad
    COMMAND
    ${CMAKE_CURRENT_SOURCE_DIR}/../3rdparty/google-breakpad/tools/mac/dump_syms/build/Release/dump_syms
    -a i386 ${PROJECT_BINARY_DIR}/clementine.app/Contents/MacOS/clementine
    > ${PROJECT_BINARY_DIR}/clementine.breakpad
    DEPENDS clementine)
  add_custom_target(clementine-breakpad
    DEPENDS ${PROJECT_BINARY_DIR}/clementine.breakpad)

  if (APPLE_DEVELOPER_ID)
    add_custom_target(
      sign
      COMMAND
      ${PROJECT_SOURCE_DIR}/dist/codesign.py ${APPLE_DEVELOPER_ID} ${PROJECT_BINARY_DIR}/clementine.app
      DEPENDS clementine
      VERBATIM
    )
  endif()


  add_custom_command(
    OUTPUT ${PROJECT_BINARY_DIR}/clementine-${CLEMENTINE_VERSION_SPARKLE}.dmg
    COMMAND ${CMAKE_COMMAND} -E remove -f ${PROJECT_BINARY_DIR}/clementine-${CLEMENTINE_VERSION_SPARKLE}.dmg
    COMMAND ${CMAKE_CURRENT_SOURCE_DIR}/../dist/create-dmg.sh ${PROJECT_BINARY_DIR}/clementine.app
    COMMAND ${CMAKE_COMMAND} -E rename
      ${PROJECT_BINARY_DIR}/clementine.dmg
      ${PROJECT_BINARY_DIR}/clementine-${CLEMENTINE_VERSION_SPARKLE}.dmg
    DEPENDS clementine
    WORKING_DIRECTORY ${PROJECT_BINARY_DIR}
  )
  add_custom_target(dmg
    DEPENDS ${PROJECT_BINARY_DIR}/clementine-${CLEMENTINE_VERSION_SPARKLE}.dmg)
else (APPLE)
  install(TARGETS clementine
    RUNTIME DESTINATION bin
  )
endif (APPLE)<|MERGE_RESOLUTION|>--- conflicted
+++ resolved
@@ -1157,34 +1157,6 @@
     internet/box/boxsettingspage.ui
 )
 
-<<<<<<< HEAD
-# Vk.com support
-optional_source(HAVE_VK
-  INCLUDE_DIRECTORIES
-    ${VREEN_INCLUDE_DIRS}
-  SOURCES
-    globalsearch/vksearchprovider.cpp
-    internet/vk/vkconnection.cpp
-    internet/vk/vkmusiccache.cpp
-    internet/vk/vksearchdialog.cpp
-    internet/vk/vkservice.cpp
-    internet/vk/vksettingspage.cpp
-    internet/vk/vkurlhandler.cpp
-  HEADERS
-    globalsearch/vksearchprovider.h
-    internet/vk/vkconnection.h
-    internet/vk/vkmusiccache.h
-    internet/vk/vksearchdialog.h
-    internet/vk/vkservice.h
-    internet/vk/vksettingspage.h
-    internet/vk/vkurlhandler.h
-  UI
-    internet/vk/vksearchdialog.ui
-    internet/vk/vksettingspage.ui
-)
-
-=======
->>>>>>> 69cddf70
 # Seafile support
 optional_source(HAVE_SEAFILE
   SOURCES
