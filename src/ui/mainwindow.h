/* This file is part of Clementine.
   Copyright 2010, David Sansome <me@davidsansome.com>

   Clementine is free software: you can redistribute it and/or modify
   it under the terms of the GNU General Public License as published by
   the Free Software Foundation, either version 3 of the License, or
   (at your option) any later version.

   Clementine is distributed in the hope that it will be useful,
   but WITHOUT ANY WARRANTY; without even the implied warranty of
   MERCHANTABILITY or FITNESS FOR A PARTICULAR PURPOSE.  See the
   GNU General Public License for more details.

   You should have received a copy of the GNU General Public License
   along with Clementine.  If not, see <http://www.gnu.org/licenses/>.
*/

#ifndef MAINWINDOW_H
#define MAINWINDOW_H

#include <boost/scoped_ptr.hpp>

#include <QMainWindow>
#include <QSettings>
#include <QSystemTrayIcon>

#include "config.h"
#include "core/mac_startup.h"
#include "core/tagreaderclient.h"
#include "engines/engine_fwd.h"
#include "library/librarymodel.h"
#include "playlist/playlistitem.h"
#include "ui/settingsdialog.h"

class About;
class AddStreamDialog;
class AlbumCoverManager;
class Appearance;
class Application;
class ArtistInfoView;
class BackgroundStreams;
class CommandlineOptions;
class CoverProviders;
class Database;
class DeviceManager;
class DeviceView;
class DeviceViewContainer;
class EditTagDialog;
class Equalizer;
class ErrorDialog;
class FileView;
class GlobalSearch;
class GlobalSearchView;
class GlobalShortcuts;
class GroupByDialog;
class Library;
class LibraryViewContainer;
class MimeData;
class MultiLoadingIndicator;
class OrganiseDialog;
class OSD;
class Player;
class PlaylistBackend;
class PlaylistListContainer;
class PlaylistManager;
class QueueManager;
class InternetItem;
class InternetModel;
class InternetViewContainer;
class Remote;
class RipCD;
class Song;
class SongInfoBase;
class SongInfoView;
class SystemTrayIcon;
class TagFetcher;
class TaskManager;
class TrackSelectionDialog;
class TranscodeDialog;
class VisualisationContainer;
class WiimotedevShortcuts;
class Windows7ThumbBar;
class Ui_MainWindow;


class QSortFilterProxyModel;

class MainWindow : public QMainWindow, public PlatformInterface {
  Q_OBJECT

 public:
  MainWindow(Application* app,
             SystemTrayIcon* tray_icon,
             OSD* osd,
             QWidget *parent = 0);
  ~MainWindow();

  static const char* kSettingsGroup;
  static const char* kAllFilesFilterSpec;

  // Don't change the values
  enum StartupBehaviour {
    Startup_Remember = 1,
    Startup_AlwaysShow = 2,
    Startup_AlwaysHide = 3,
  };

  // Don't change the values
  enum AddBehaviour {
    AddBehaviour_Append = 1,
    AddBehaviour_Enqueue = 2,
    AddBehaviour_Load = 3,
    AddBehaviour_OpenInNew = 4
  };

  // Don't change the values
  enum PlayBehaviour {
    PlayBehaviour_Never = 1,
    PlayBehaviour_IfStopped = 2,
    PlayBehaviour_Always = 3,
  };

  void SetHiddenInTray(bool hidden);
  void CommandlineOptionsReceived(const CommandlineOptions& options);

 protected:
  void keyPressEvent(QKeyEvent* event);
  void resizeEvent(QResizeEvent* event);
  void closeEvent(QCloseEvent* event);

#ifdef Q_OS_WIN32
  bool winEvent(MSG* message, long* result);
#endif

  // PlatformInterface
  void Activate();
  bool LoadUrl(const QString& url);

 signals:
  // Signals that stop playing after track was toggled.
  void StopAfterToggled(bool stop);

 private slots:
  void FilePathChanged(const QString& path);
  
  void MediaStopped();
  void MediaPaused();
  void MediaPlaying();
  void TrackSkipped(PlaylistItemPtr item);
  void ForceShowOSD(const Song& song, const bool toggle);

  void PlaylistRightClick(const QPoint& global_pos, const QModelIndex& index);
  void PlaylistCurrentChanged(const QModelIndex& current);
  void PlaylistViewSelectionModelChanged();
  void PlaylistPlay();
  void PlaylistStopAfter();
  void PlaylistQueue();
  void PlaylistRemoveCurrent();
  void PlaylistEditFinished(const QModelIndex& index);
  void EditTracks();
  void EditTagDialogAccepted();
  void RenumberTracks();
  void SelectionSetValue();
  void EditValue();
  void AutoCompleteTags();
  void AutoCompleteTagsAccepted();
  void PlaylistUndoRedoChanged(QAction* undo, QAction* redo);
  void AddFilesToTranscoder();

  void PlaylistCopyToLibrary();
  void PlaylistMoveToLibrary();
  void PlaylistCopyToDevice();
  void PlaylistOrganiseSelected(bool copy);
  void PlaylistDelete();
  void PlaylistOpenInBrowser();
  void ShowInLibrary();

  void ChangeLibraryQueryMode(QAction* action);

  void PlayIndex(const QModelIndex& index);
  void StopAfterCurrent();

  void SongChanged(const Song& song);
  void VolumeChanged(int volume);

  void CopyFilesToLibrary(const QList<QUrl>& urls);
  void MoveFilesToLibrary(const QList<QUrl>& urls);
  void CopyFilesToDevice(const QList<QUrl>& urls);
  void EditFileTags(const QList<QUrl>& urls);

  void AddToPlaylist(QMimeData* data);
  void AddToPlaylist(QAction* action);

  void VolumeWheelEvent(int delta);
  void ToggleShowHide();

  void Seeked(qlonglong microseconds);
  void UpdateTrackPosition();

  //Handle visibility of LastFM icons
  void LastFMButtonVisibilityChanged(bool value);
  void ScrobbleButtonVisibilityChanged(bool value);
  void SetToggleScrobblingIcon(bool value);
#ifdef HAVE_LIBLASTFM
  void ScrobblingEnabledChanged(bool value);
  void Love();
  void ScrobbledRadioStream();
#endif

  void TaskCountChanged(int count);

  void ShowLibraryConfig();
  void ReloadSettings();
  void ReloadAllSettings();
  void RefreshStyleSheet();
  void SetHiddenInTray() { SetHiddenInTray(true); }

  void AddFile();
  void AddFolder();
  void AddStream();
  void AddStreamAccepted();
  void OpenRipCD();
  void AddCDTracks();
  void AddPodcast();

  void CommandlineOptionsReceived(const QByteArray& serialized_options);

  void CheckForUpdates();

  void NowPlayingWidgetPositionChanged(bool above_status_bar);

  void SongSaveComplete(TagReaderReply* reply,
                        const QPersistentModelIndex& index);

  void ShowCoverManager();
#ifdef HAVE_LIBLASTFM
  void ScrobbleSubmitted();
  void ScrobbleError(int value);
#endif
  void ShowAboutDialog();
  void ShowTranscodeDialog();
  void ShowErrorDialog(const QString& message);
  void ShowQueueManager();
  void ShowVisualisations();
  void EnsureSettingsDialogCreated();
  void EnsureEditTagDialogCreated();
  void OpenSettingsDialog();
  void OpenSettingsDialogAtPage(SettingsDialog::Page page);
  void ShowSongInfoConfig();

  void SaveGeometry();
  void SavePlaybackStatus();
  void LoadPlaybackStatus();
  void ResumePlayback();

  void AddSongInfoGenerator(smart_playlists::GeneratorPtr gen);

  void DeleteFinished(const SongList& songs_with_errors);

  void Raise();

  void Exit();

  void HandleNotificationPreview(OSD::Behaviour type, QString line1, QString line2);

  void ScrollToInternetIndex(const QModelIndex& index);
  void FocusGlobalSearchField();
  void DoGlobalSearch(const QString& query);

  void ShowConsole();

 private:
  void ConnectInfoView(SongInfoBase* view);

  void ApplyAddBehaviour(AddBehaviour b, MimeData* data) const;
  void ApplyPlayBehaviour(PlayBehaviour b, MimeData* data) const;

  void CheckFullRescanRevisions();

  //creates the icon by painting the full one depending on the current position
  QPixmap CreateOverlayedIcon(int position, int scrobble_point);

 private:
  Ui_MainWindow* ui_;
  Windows7ThumbBar* thumbbar_;

  Application* app_;
  SystemTrayIcon* tray_icon_;
  OSD* osd_;
  boost::scoped_ptr<EditTagDialog> edit_tag_dialog_;
  boost::scoped_ptr<About> about_dialog_;

  GlobalShortcuts* global_shortcuts_;
  Remote* remote_;

  GlobalSearchView* global_search_view_;
  LibraryViewContainer* library_view_;
  FileView* file_view_;
<<<<<<< HEAD
  boost::scoped_ptr<RipCD> rip_cd_;
=======
  #ifdef HAVE_AUDIOCD
    boost::scoped_ptr<RipCD> rip_cd_;
  #endif
>>>>>>> f78ba771
  PlaylistListContainer* playlist_list_;
  InternetViewContainer* internet_view_;
  DeviceViewContainer* device_view_container_;
  DeviceView* device_view_;
  SongInfoView* song_info_view_;
  ArtistInfoView* artist_info_view_;

  boost::scoped_ptr<SettingsDialog> settings_dialog_;
  boost::scoped_ptr<AddStreamDialog> add_stream_dialog_;
  boost::scoped_ptr<AlbumCoverManager> cover_manager_;
  boost::scoped_ptr<Equalizer> equalizer_;
  boost::scoped_ptr<TranscodeDialog> transcode_dialog_;
  boost::scoped_ptr<ErrorDialog> error_dialog_;
  boost::scoped_ptr<OrganiseDialog> organise_dialog_;
  boost::scoped_ptr<QueueManager> queue_manager_;

  boost::scoped_ptr<TagFetcher> tag_fetcher_;
  boost::scoped_ptr<TrackSelectionDialog> track_selection_dialog_;
  PlaylistItemList autocomplete_tag_items_;

#ifdef ENABLE_VISUALISATIONS
  boost::scoped_ptr<VisualisationContainer> visualisation_;
#endif

#ifdef HAVE_WIIMOTEDEV
  boost::scoped_ptr<WiimotedevShortcuts> wiimotedev_shortcuts_;
#endif

  QAction* library_show_all_;
  QAction* library_show_duplicates_;
  QAction* library_show_untagged_;

  QMenu* playlist_menu_;
  QAction* playlist_play_pause_;
  QAction* playlist_stop_after_;
  QAction* playlist_undoredo_;
  QAction* playlist_organise_;
  QAction* playlist_show_in_library_;
  QAction* playlist_copy_to_library_;
  QAction* playlist_move_to_library_;
  QAction* playlist_copy_to_device_;
  QAction* playlist_delete_;
  QAction* playlist_open_in_browser_;
  QAction* playlist_queue_;
  QAction* playlist_add_to_another_;
  QList<QAction*> playlistitem_actions_;
  QAction* playlistitem_actions_separator_;
  QModelIndex playlist_menu_index_;

  QSortFilterProxyModel* library_sort_model_;

  QTimer* track_position_timer_;
  QSettings settings_;

  bool was_maximized_;
  int saved_playback_position_;
  Engine::State saved_playback_state_;
  AddBehaviour doubleclick_addmode_;
  PlayBehaviour doubleclick_playmode_;
  PlayBehaviour menu_playmode_;

  BackgroundStreams* background_streams_;
};

#endif // MAINWINDOW_H<|MERGE_RESOLUTION|>--- conflicted
+++ resolved
@@ -296,13 +296,9 @@
   GlobalSearchView* global_search_view_;
   LibraryViewContainer* library_view_;
   FileView* file_view_;
-<<<<<<< HEAD
-  boost::scoped_ptr<RipCD> rip_cd_;
-=======
   #ifdef HAVE_AUDIOCD
     boost::scoped_ptr<RipCD> rip_cd_;
   #endif
->>>>>>> f78ba771
   PlaylistListContainer* playlist_list_;
   InternetViewContainer* internet_view_;
   DeviceViewContainer* device_view_container_;
