--- conflicted
+++ resolved
@@ -74,12 +74,8 @@
       finished_failed_(0),
       ui_(new Ui_RipCD) {
 
-<<<<<<< HEAD
   cdio_ = cdio_open(NULL, DRIVER_UNKNOWN);
-    // Init
-=======
   // Init
->>>>>>> f75c2a9b
   ui_->setupUi(this);
 
   // Set column widths in the QTableWidget.
@@ -122,31 +118,6 @@
   setWindowTitle(tr("Rip CD"));
   AddDestinationDirectory(QDir::homePath());
 
-<<<<<<< HEAD
-=======
-  cdio_ = cdio_open(nullptr, DRIVER_UNKNOWN);
-  if (!cdio_) {
-    qLog(Error) << "Failed to read CD drive";
-    return;
-  } else {
-    i_tracks_ = cdio_get_num_tracks(cdio_);
-    ui_->tableWidget->setRowCount(i_tracks_);
-    for (int i = 1; i <= i_tracks_; i++) {
-      QCheckBox* checkbox_i = new QCheckBox(ui_->tableWidget);
-      checkbox_i->setCheckState(Qt::Checked);
-      checkboxes_.append(checkbox_i);
-      ui_->tableWidget->setCellWidget(i - 1, kCheckboxColumn, checkbox_i);
-      ui_->tableWidget->setCellWidget(i - 1, kTrackNumberColumn,
-                                      new QLabel(QString::number(i)));
-      QString track_title = QString("Track %1").arg(i);
-      QLineEdit* line_edit_track_title_i =
-          new QLineEdit(track_title, ui_->tableWidget);
-      track_names_.append(line_edit_track_title_i);
-      ui_->tableWidget->setCellWidget(i - 1, kTrackTitleColumn,
-                                      line_edit_track_title_i);
-    }
-  }
->>>>>>> f75c2a9b
   // Get presets
   QList<TranscoderPreset> presets = Transcoder::GetAllPresets();
   qSort(presets.begin(), presets.end(), ComparePresetsByName);
@@ -174,15 +145,10 @@
   ui_->progress_bar->setMaximum(100);
 }
 
-<<<<<<< HEAD
 RipCD::~RipCD() {
   delete ui_;
   cdio_destroy(cdio_);
 }
-
-=======
-RipCD::~RipCD() { delete ui_; }
->>>>>>> f75c2a9b
 
 /*
  * WAV Header documentation
@@ -249,27 +215,16 @@
 
   // Set up progress bar
   emit(SignalUpdateProgress());
-<<<<<<< HEAD
   tracks_to_rip_.clear();
-=======
-
->>>>>>> f75c2a9b
   for (int i = 1; i <= i_tracks_; i++) {
     if (!checkboxes_.value(i - 1)->isChecked()) {
       continue;
     }
     tracks_to_rip_.append(i);
-<<<<<<< HEAD
-    QString filename = temporary_directory_
-        + ParseFileFormatString(ui_->format_filename->text(), i) + ".wav";
-    QFile *destination_file = new QFile(filename);
-=======
-
     QString filename = temporary_directory_ +
                        ParseFileFormatString(ui_->format_filename->text(), i) +
                        ".wav";
     QFile* destination_file = new QFile(filename);
->>>>>>> f75c2a9b
     destination_file->open(QIODevice::WriteOnly);
 
     lsn_t i_first_lsn = cdio_get_track_lsn(cdio_, i);
@@ -453,7 +408,6 @@
   SetWorking(false);
 }
 
-<<<<<<< HEAD
 bool RipCD::CheckCDIOIsValid() {
   if((cdio_)) {
     cdio_destroy(cdio_);
@@ -461,9 +415,6 @@
   cdio_ = cdio_open(NULL, DRIVER_UNKNOWN);
   return (cdio_);
 }
-=======
-bool RipCD::CDIOIsValid() const { return (cdio_); }
->>>>>>> f75c2a9b
 
 void RipCD::SetWorking(bool working) {
   rip_button_->setVisible(!working);
