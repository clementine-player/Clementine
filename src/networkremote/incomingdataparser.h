--- conflicted
+++ resolved
@@ -63,13 +63,10 @@
 
   void DoGlobalSearch(QString, RemoteClient*);
 
+  void SendSavedRadios();
   void SendListFiles(QString);
   void AddToPlaylistSignal(QMimeData* data);
-<<<<<<< HEAD
-  void SendSavedRadios();
-=======
   void SetCurrentPlaylist(int id);
->>>>>>> 5118f882
 
  private:
   Application* app_;
