/* This file is part of Clementine.
   Copyright 2010, David Sansome <me@davidsansome.com>

   Clementine is free software: you can redistribute it and/or modify
   it under the terms of the GNU General Public License as published by
   the Free Software Foundation, either version 3 of the License, or
   (at your option) any later version.

   Clementine is distributed in the hope that it will be useful,
   but WITHOUT ANY WARRANTY; without even the implied warranty of
   MERCHANTABILITY or FITNESS FOR A PARTICULAR PURPOSE.  See the
   GNU General Public License for more details.

   You should have received a copy of the GNU General Public License
   along with Clementine.  If not, see <http://www.gnu.org/licenses/>.
*/

#include "xspfparser.h"
#include "core/timeconstants.h"
#include "core/utilities.h"

#include <QDomDocument>
#include <QFile>
#include <QIODevice>
#include <QRegExp>
#include <QUrl>
#include <QXmlStreamReader>

XSPFParser::XSPFParser(LibraryBackendInterface* library, QObject* parent)
    : XMLParser(library, parent) {}

SongList XSPFParser::Load(QIODevice* device, const QString& playlist_path,
                          const QDir& dir) const {
  SongList ret;

  QXmlStreamReader reader(device);
  if (!Utilities::ParseUntilElement(&reader, "playlist") ||
      !Utilities::ParseUntilElement(&reader, "trackList")) {
    return ret;
  }

  while (!reader.atEnd() && Utilities::ParseUntilElement(&reader, "track")) {
    Song song = ParseTrack(&reader, dir);
    if (song.is_valid()) {
      ret << song;
    }
  }
  return ret;
}

Song XSPFParser::ParseTrack(QXmlStreamReader* reader, const QDir& dir) const {
  QString title, artist, album, location;
  qint64 nanosec = -1;

  while (!reader->atEnd()) {
    QXmlStreamReader::TokenType type = reader->readNext();
    switch (type) {
      case QXmlStreamReader::StartElement: {
        QStringRef name = reader->name();
        if (name == "location") {
          location = reader->readElementText();
        } else if (name == "title") {
          title = reader->readElementText();
        } else if (name == "creator") {
          artist = reader->readElementText();
        } else if (name == "album") {
          album = reader->readElementText();
        } else if (name == "duration") {  // in milliseconds.
          const QString duration = reader->readElementText();
          bool ok = false;
          nanosec = duration.toInt(&ok) * kNsecPerMsec;
          if (!ok) {
            nanosec = -1;
          }
        } else if (name == "image") {
          // TODO: Fetch album covers.
        } else if (name == "info") {
          // TODO: Do something with extra info?
        }
        break;
      }
      case QXmlStreamReader::EndElement: {
        if (reader->name() == "track") {
          goto return_song;
        }
      }
      default:
        break;
    }
  }

return_song:
  Song song = LoadSong(location, 0, dir);

  // Override metadata with what was in the playlist
  song.set_title(title);
  song.set_artist(artist);
  song.set_album(album);
  song.set_length_nanosec(nanosec);
  return song;
}

<<<<<<< HEAD
void XSPFParser::Save(const SongList& songs, QIODevice* device, const QDir& dir) const {
  QFileInfo file;
=======
void XSPFParser::Save(const SongList& songs, QIODevice* device,
                      const QDir&) const {
>>>>>>> d03c1aa2
  QXmlStreamWriter writer(device);
  writer.setAutoFormatting(true);
  writer.setAutoFormattingIndent(2);
  writer.writeStartDocument();
  StreamElement playlist("playlist", &writer);
  writer.writeAttribute("version", "1");
  writer.writeDefaultNamespace("http://xspf.org/ns/0/");

  StreamElement tracklist("trackList", &writer);
  for (const Song& song : songs) {
    StreamElement track("track", &writer);
	writer.writeTextElement("location", dir.relativeFilePath(
								QFileInfo(song.url().toLocalFile()).absoluteFilePath()));
    writer.writeTextElement("title", song.title());
    if (!song.artist().isEmpty()) {
      writer.writeTextElement("creator", song.artist());
    }
    if (!song.album().isEmpty()) {
      writer.writeTextElement("album", song.album());
    }
    if (song.length_nanosec() != -1) {
      writer.writeTextElement(
          "duration", QString::number(song.length_nanosec() / kNsecPerMsec));
    }

<<<<<<< HEAD
	QString art = song.art_manual().isEmpty() ? song.art_automatic() : song.art_manual();
=======
    QString art =
        song.art_manual().isEmpty() ? song.art_automatic() : song.art_manual();
>>>>>>> d03c1aa2
    // Ignore images that are in our resource bundle.
    if (!art.startsWith(":") && !art.isEmpty()) {
      // Convert local files to URLs.
	  if (art.contains("://")) {
		art = QUrl(art).toLocalFile();
      }

	  writer.writeTextElement("image", dir.relativeFilePath(QFileInfo(art).absoluteFilePath()));
    }
  }
  writer.writeEndDocument();
}

bool XSPFParser::TryMagic(const QByteArray& data) const {
  return data.contains("<playlist") && data.contains("<trackList");
}<|MERGE_RESOLUTION|>--- conflicted
+++ resolved
@@ -100,13 +100,9 @@
   return song;
 }
 
-<<<<<<< HEAD
-void XSPFParser::Save(const SongList& songs, QIODevice* device, const QDir& dir) const {
+void XSPFParser::Save(const SongList& songs, QIODevice* device,		
+                      const QDir& dir) const {
   QFileInfo file;
-=======
-void XSPFParser::Save(const SongList& songs, QIODevice* device,
-                      const QDir&) const {
->>>>>>> d03c1aa2
   QXmlStreamWriter writer(device);
   writer.setAutoFormatting(true);
   writer.setAutoFormattingIndent(2);
@@ -118,7 +114,7 @@
   StreamElement tracklist("trackList", &writer);
   for (const Song& song : songs) {
     StreamElement track("track", &writer);
-	writer.writeTextElement("location", dir.relativeFilePath(
+    writer.writeTextElement("location", dir.relativeFilePath(
 								QFileInfo(song.url().toLocalFile()).absoluteFilePath()));
     writer.writeTextElement("title", song.title());
     if (!song.artist().isEmpty()) {
@@ -132,20 +128,15 @@
           "duration", QString::number(song.length_nanosec() / kNsecPerMsec));
     }
 
-<<<<<<< HEAD
-	QString art = song.art_manual().isEmpty() ? song.art_automatic() : song.art_manual();
-=======
     QString art =
         song.art_manual().isEmpty() ? song.art_automatic() : song.art_manual();
->>>>>>> d03c1aa2
     // Ignore images that are in our resource bundle.
     if (!art.startsWith(":") && !art.isEmpty()) {
       // Convert local files to URLs.
-	  if (art.contains("://")) {
+      if (art.contains("://")) {
 		art = QUrl(art).toLocalFile();
       }
-
-	  writer.writeTextElement("image", dir.relativeFilePath(QFileInfo(art).absoluteFilePath()));
+      writer.writeTextElement("image", dir.relativeFilePath(QFileInfo(art).absoluteFilePath()));
     }
   }
   writer.writeEndDocument();
