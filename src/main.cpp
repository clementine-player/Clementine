/* This file is part of Clementine.
   Copyright 2010, David Sansome <me@davidsansome.com>

   Clementine is free software: you can redistribute it and/or modify
   it under the terms of the GNU General Public License as published by
   the Free Software Foundation, either version 3 of the License, or
   (at your option) any later version.

   Clementine is distributed in the hope that it will be useful,
   but WITHOUT ANY WARRANTY; without even the implied warranty of
   MERCHANTABILITY or FITNESS FOR A PARTICULAR PURPOSE.  See the
   GNU General Public License for more details.

   You should have received a copy of the GNU General Public License
   along with Clementine.  If not, see <http://www.gnu.org/licenses/>.
*/

#include <memory>

#include <QtGlobal>

#ifdef Q_OS_WIN32
#define _WIN32_WINNT 0x0600
#include <windows.h>
#include <iostream>
#endif  // Q_OS_WIN32

#ifdef Q_OS_UNIX
#include <unistd.h>
#endif  // Q_OS_UNIX

#include <QDir>
#include <QFont>
#include <QLibraryInfo>
#include <QNetworkProxyFactory>
#include <QSslSocket>
#include <QSqlDatabase>
#include <QSqlQuery>
#include <QSysInfo>
#include <QTextCodec>
#include <QTranslator>
#include <QtConcurrentRun>
#include <QtDebug>

#include "config.h"
#include "core/application.h"
#include "core/commandlineoptions.h"
#include "core/crashreporting.h"
#include "core/database.h"
#include "core/logging.h"
#include "core/mac_startup.h"
#include "core/metatypes.h"
#include "core/network.h"
#include "core/networkproxyfactory.h"
#include "core/potranslator.h"
#include "core/song.h"
#include "core/ubuntuunityhack.h"
#include "core/utilities.h"
#include "engines/enginebase.h"
#include "smartplaylists/generator.h"
#include "ui/iconloader.h"
#include "ui/mainwindow.h"
#include "ui/systemtrayicon.h"
#include "version.h"
#include "widgets/osd.h"

#include "tagreadermessages.pb.h"

#include "qtsingleapplication.h"
#include "qtsinglecoreapplication.h"

#include <glib-object.h>
#include <glib.h>
#include <gst/gst.h>

#ifdef Q_OS_DARWIN
#include <sys/resource.h>
#include <sys/sysctl.h>
#endif

#ifdef HAVE_LIBLASTFM
#include "internet/lastfm/lastfmservice.h"
#else
class LastFMService;
#endif

#ifdef HAVE_DBUS
#include "core/mpris.h"
#include "core/mpris2.h"
#include <QDBusArgument>
#include <QImage>

QDBusArgument& operator<<(QDBusArgument& arg, const QImage& image);
const QDBusArgument& operator>>(const QDBusArgument& arg, QImage& image);
#endif

#ifdef Q_OS_WIN32
#include <qtsparkle/Updater>
#endif

// Load sqlite plugin on windows and mac.
#include <QtPlugin>
Q_IMPORT_PLUGIN(qsqlite)

namespace {

void LoadTranslation(const QString& prefix, const QString& path,
                     const QString& language) {
#if QT_VERSION < 0x040700
  // QTranslator::load will try to open and read "clementine" if it exists,
  // without checking if it's a file first.
  // This was fixed in Qt 4.7
  QFileInfo maybe_clementine_directory(path + "/clementine");
  if (maybe_clementine_directory.exists() &&
      !maybe_clementine_directory.isFile())
    return;
#endif

  QTranslator* t = new PoTranslator;
  if (t->load(prefix + "_" + language, path))
    QCoreApplication::installTranslator(t);
  else
    delete t;
  QTextCodec::setCodecForTr(QTextCodec::codecForLocale());
}

void IncreaseFDLimit() {
#ifdef Q_OS_DARWIN
  // Bump the soft limit for the number of file descriptors from the default of
  // 256 to
  // the maximum (usually 10240).
  struct rlimit limit;
  getrlimit(RLIMIT_NOFILE, &limit);

  // getrlimit() lies about the hard limit so we have to check sysctl.
  int max_fd = 0;
  size_t len = sizeof(max_fd);
  sysctlbyname("kern.maxfilesperproc", &max_fd, &len, nullptr, 0);

  limit.rlim_cur = max_fd;
  int ret = setrlimit(RLIMIT_NOFILE, &limit);

  if (ret == 0) {
    qLog(Debug) << "Max fd:" << max_fd;
  }
#endif
}

void SetEnv(const char* key, const QString& value) {
#ifdef Q_OS_WIN32
  putenv(QString("%1=%2").arg(key, value).toLocal8Bit().constData());
#else
  setenv(key, value.toLocal8Bit().constData(), 1);
#endif
}

// This must be done early so that the spotify blob process also picks up
// these environment variables.
void SetGstreamerEnvironment() {
  QString scanner_path;
  QString plugin_path;
  QString registry_filename;

// On windows and mac we bundle the gstreamer plugins with clementine
#if defined(Q_OS_DARWIN)
  scanner_path =
      QCoreApplication::applicationDirPath() + "/../PlugIns/gst-plugin-scanner";
  plugin_path =
      QCoreApplication::applicationDirPath() + "/../PlugIns/gstreamer";
#elif defined(Q_OS_WIN32)
  plugin_path = QCoreApplication::applicationDirPath() + "/gstreamer-plugins";
#endif

#if defined(Q_OS_WIN32) || defined(Q_OS_DARWIN)
  registry_filename =
      Utilities::GetConfigPath(Utilities::Path_GstreamerRegistry);
#endif

  if (!scanner_path.isEmpty()) SetEnv("GST_PLUGIN_SCANNER", scanner_path);

  if (!plugin_path.isEmpty()) {
    SetEnv("GST_PLUGIN_PATH", plugin_path);
    // Never load plugins from anywhere else.
    SetEnv("GST_PLUGIN_SYSTEM_PATH", plugin_path);
  }

  if (!registry_filename.isEmpty()) {
    SetEnv("GST_REGISTRY", registry_filename);
  }

#ifdef Q_OS_DARWIN
  SetEnv("GIO_EXTRA_MODULES",
         QCoreApplication::applicationDirPath() + "/../PlugIns/gio-modules");
#endif

  SetEnv("PULSE_PROP_media.role", "music");
}

void ParseAProto() {
  const QByteArray data = QByteArray::fromHex(
      "08001a8b010a8801b2014566696c653a2f2f2f453a2f4d7573696b2f28414c42554d2"
      "9253230476f74616e25323050726f6a6563742532302d253230416d6269656e742532"
      "304c6f756e67652e6d786dba012a28414c42554d2920476f74616e2050726f6a65637"
      "4202d20416d6269656e74204c6f756e67652e6d786dc001c7a7efd104c801bad685e4"
      "04d001eeca32");
  pb::tagreader::Message message;
  message.ParseFromArray(data.constData(), data.size());
}

void CheckPortable() {
  QFile f(QApplication::applicationDirPath() + QDir::separator() + "data");
  if (f.exists()) {
    // We are portable. Set the bool and change the qsettings path
    Application::kIsPortable = true;

    QSettings::setDefaultFormat(QSettings::IniFormat);
    QSettings::setPath(QSettings::IniFormat, QSettings::UserScope,
                       f.fileName());
  }
}

}  // namespace

#ifdef HAVE_GIO
#undef signals  // Clashes with GIO, and not needed in this file
#include <gio/gio.h>

namespace {

void ScanGIOModulePath() {
  QString gio_module_path;

#if defined(Q_OS_WIN32)
  gio_module_path = QCoreApplication::applicationDirPath() + "/gio-modules";
#endif

  if (!gio_module_path.isEmpty()) {
    qLog(Debug) << "Adding GIO module path:" << gio_module_path;
    QByteArray bytes = gio_module_path.toLocal8Bit();
    g_io_modules_scan_all_in_directory(bytes.data());
  }
}

}  // namespace
#endif  // HAVE_GIO

int main(int argc, char* argv[]) {
  if (CrashReporting::SendCrashReport(argc, argv)) {
    return 0;
  }

  CrashReporting crash_reporting;

#ifdef Q_OS_DARWIN
  // Do Mac specific startup to get media keys working.
  // This must go before QApplication initialisation.
  mac::MacMain();

  if (QSysInfo::MacintoshVersion > QSysInfo::MV_10_8) {
    // Work around 10.9 issue.
<<<<<<< HEAD
	// https://bugreports.qt.io/browse/QTBUG-32789
=======
    // https://bugreports.qt.io/browse/QTBUG-32789
>>>>>>> ba8a82bf
    QFont::insertSubstitution(".Lucida Grande UI", "Lucida Grande");
  }
#endif

  QCoreApplication::setApplicationName("Clementine");
  QCoreApplication::setApplicationVersion(CLEMENTINE_VERSION_DISPLAY);
  QCoreApplication::setOrganizationName("Clementine");
  QCoreApplication::setOrganizationDomain("clementine-player.org");

// This makes us show up nicely in gnome-volume-control
#if !GLIB_CHECK_VERSION(2, 36, 0)
  g_type_init();  // Deprecated in glib 2.36.0
#endif
  g_set_application_name(QCoreApplication::applicationName().toLocal8Bit());

  RegisterMetaTypes();

  // Initialise logging.  Log levels are set after the commandline options are
  // parsed below.
  logging::Init();
  g_log_set_default_handler(reinterpret_cast<GLogFunc>(&logging::GLog),
                            nullptr);

  CommandlineOptions options(argc, argv);

  {
    // Only start a core application now so we can check if there's another
    // Clementine running without needing an X server.
    // This MUST be done before parsing the commandline options so QTextCodec
    // gets the right system locale for filenames.
    QtSingleCoreApplication a(argc, argv);
    CheckPortable();
    crash_reporting.SetApplicationPath(a.applicationFilePath());

    // Parse commandline options - need to do this before starting the
    // full QApplication so it works without an X server
    if (!options.Parse()) return 1;
    logging::SetLevels(options.log_levels());

    if (a.isRunning()) {
      if (options.is_empty()) {
        qLog(Info)
            << "Clementine is already running - activating existing window";
      }
      if (a.sendMessage(options.Serialize(), 5000)) {
        return 0;
      }
      // Couldn't send the message so start anyway
    }
  }

#ifdef Q_OS_DARWIN
  // Must happen after QCoreApplication::setOrganizationName().
  setenv(
      "XDG_CONFIG_HOME",
      Utilities::GetConfigPath(Utilities::Path_Root).toLocal8Bit().constData(),
      1);
#endif

  // Output the version, so when people attach log output to bug reports they
  // don't have to tell us which version they're using.
  qLog(Info) << "Clementine" << CLEMENTINE_VERSION_DISPLAY;

  // Seed the random number generators.
  time_t t = time(nullptr);
  srand(t);
  qsrand(t);

  IncreaseFDLimit();

  QtSingleApplication a(argc, argv);

#ifdef HAVE_LIBLASTFM
  lastfm::ws::ApiKey = LastFMService::kApiKey;
  lastfm::ws::SharedSecret = LastFMService::kSecret;
  lastfm::setNetworkAccessManager(new NetworkAccessManager);
#endif

  // A bug in Qt means the wheel_scroll_lines setting gets ignored and replaced
  // with the default value of 3 in QApplicationPrivate::initialize.
  {
    QSettings qt_settings(QSettings::UserScope, "Trolltech");
    qt_settings.beginGroup("Qt");
    QApplication::setWheelScrollLines(
        qt_settings.value("wheelScrollLines", QApplication::wheelScrollLines())
            .toInt());
  }

#ifdef Q_OS_DARWIN
  QCoreApplication::setLibraryPaths(
      QStringList() << QCoreApplication::applicationDirPath() + "/../PlugIns");
#endif

  a.setQuitOnLastWindowClosed(false);

  // Do this check again because another instance might have started by now
  if (a.isRunning() && a.sendMessage(options.Serialize(), 5000)) {
    return 0;
  }

#ifndef Q_OS_DARWIN
  // Gnome on Ubuntu has menu icons disabled by default.  I think that's a bad
  // idea, and makes some menus in Clementine look confusing.
  QCoreApplication::setAttribute(Qt::AA_DontShowIconsInMenus, false);
#else
  QCoreApplication::setAttribute(Qt::AA_DontShowIconsInMenus, true);
  // Fixes focus issue with NSSearchField, see QTBUG-11401
  QCoreApplication::setAttribute(Qt::AA_NativeWindows, true);
#endif

  SetGstreamerEnvironment();

// Set the permissions on the config file on Unix - it can contain passwords
// for internet services so it's important that other users can't read it.
// On Windows these are stored in the registry instead.
#ifdef Q_OS_UNIX
  {
    QSettings s;

    // Create the file if it doesn't exist already
    if (!QFile::exists(s.fileName())) {
      QFile file(s.fileName());
      file.open(QIODevice::WriteOnly);
    }

    // Set -rw-------
    QFile::setPermissions(s.fileName(), QFile::ReadOwner | QFile::WriteOwner);
  }
#endif

  // Resources
  Q_INIT_RESOURCE(data);
  Q_INIT_RESOURCE(translations);

  // Add root CA cert for SoundCloud, whose certificate is missing on OS X.
  QSslSocket::addDefaultCaCertificates(
      QSslCertificate::fromPath(":/soundcloud-ca.pem", QSsl::Pem));
  QSslSocket::addDefaultCaCertificates(QSslCertificate::fromPath(
      ":/Equifax_Secure_Certificate_Authority.pem", QSsl::Pem));

  // Has the user forced a different language?
  QString override_language = options.language();
  if (override_language.isEmpty()) {
    QSettings s;
    s.beginGroup("General");
    override_language = s.value("language").toString();
  }

  const QString language = override_language.isEmpty()
                               ? Utilities::SystemLanguageName()
                               : override_language;

  // Translations
  LoadTranslation("qt", QLibraryInfo::location(QLibraryInfo::TranslationsPath),
                  language);
  LoadTranslation("clementine", ":/translations", language);
  LoadTranslation("clementine", a.applicationDirPath(), language);
  LoadTranslation("clementine", QDir::currentPath(), language);

#ifdef Q_OS_WIN32
  // Set the language for qtsparkle
  qtsparkle::LoadTranslations(language);
#endif

  // Icons
  IconLoader::Init();

  // This is a nasty hack to ensure that everything in libprotobuf is
  // initialised in the main thread.  It fixes issue 3265 but nobody knows why.
  // Don't remove this unless you can reproduce the error that it fixes.
  ParseAProto();
  QtConcurrent::run(&ParseAProto);

  Application app;
  app.set_language_name(language);

  // Network proxy
  QNetworkProxyFactory::setApplicationProxyFactory(
      NetworkProxyFactory::Instance());

#ifdef Q_OS_LINUX
  // In 11.04 Ubuntu decided that the system tray should be reserved for certain
  // whitelisted applications.  Clementine will override this setting and insert
  // itself into the list of whitelisted apps.
  UbuntuUnityHack hack;
#endif  // Q_OS_LINUX

  // Create the tray icon and OSD
  std::unique_ptr<SystemTrayIcon> tray_icon(
      SystemTrayIcon::CreateSystemTrayIcon());
  OSD osd(tray_icon.get(), &app);

#ifdef HAVE_DBUS
  mpris::Mpris mpris(&app);
#endif

  // Window
  MainWindow w(&app, tray_icon.get(), &osd, options);
#ifdef Q_OS_DARWIN
  mac::EnableFullScreen(w);
#endif  // Q_OS_DARWIN
#ifdef HAVE_GIO
  ScanGIOModulePath();
#endif
#ifdef HAVE_DBUS
  QObject::connect(&mpris, SIGNAL(RaiseMainWindow()), &w, SLOT(Raise()));
#endif
  QObject::connect(&a, SIGNAL(messageReceived(QByteArray)), &w,
                   SLOT(CommandlineOptionsReceived(QByteArray)));

  int ret = a.exec();

#ifdef Q_OS_LINUX
  // The nvidia driver would cause Clementine (or any application that used
  // opengl) to use 100% cpu on shutdown.  See:
  //   http://code.google.com/p/clementine-player/issues/detail?id=2088
  //   https://bugs.gentoo.org/show_bug.cgi?id=375615
  // Work around this problem by exiting immediately (and not running the buggy
  // nvidia atexit shutdown handler) if we're using one of the affected versions
  // of the nvidia driver.

  QFile self_maps("/proc/self/maps");
  if (self_maps.open(QIODevice::ReadOnly)) {
    QByteArray data = self_maps.readAll();
    if (data.contains("libnvidia-tls.so.")) {
      qLog(Warning) << "Exiting immediately to work around NVIDIA driver bug";
      _exit(ret);
    }
    self_maps.close();
  }
#endif

  return ret;
}<|MERGE_RESOLUTION|>--- conflicted
+++ resolved
@@ -258,11 +258,7 @@
 
   if (QSysInfo::MacintoshVersion > QSysInfo::MV_10_8) {
     // Work around 10.9 issue.
-<<<<<<< HEAD
-	// https://bugreports.qt.io/browse/QTBUG-32789
-=======
     // https://bugreports.qt.io/browse/QTBUG-32789
->>>>>>> ba8a82bf
     QFont::insertSubstitution(".Lucida Grande UI", "Lucida Grande");
   }
 #endif
