--- conflicted
+++ resolved
@@ -73,11 +73,6 @@
 #include <glib.h>
 #include <gst/gst.h>
 
-<<<<<<< HEAD
-#include <Config.h>
-
-=======
->>>>>>> ac90f0b0
 #ifdef Q_OS_DARWIN
 #include <sys/resource.h>
 #include <sys/sysctl.h>
