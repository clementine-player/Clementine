/* This file is part of Clementine.
   Copyright 2010, David Sansome <me@davidsansome.com>

   Clementine is free software: you can redistribute it and/or modify
   it under the terms of the GNU General Public License as published by
   the Free Software Foundation, either version 3 of the License, or
   (at your option) any later version.

   Clementine is distributed in the hope that it will be useful,
   but WITHOUT ANY WARRANTY; without even the implied warranty of
   MERCHANTABILITY or FITNESS FOR A PARTICULAR PURPOSE.  See the
   GNU General Public License for more details.

   You should have received a copy of the GNU General Public License
   along with Clementine.  If not, see <http://www.gnu.org/licenses/>.
*/

#include <memory>

#include <QtGlobal>

#ifdef Q_OS_WIN32
#define _WIN32_WINNT 0x0600
#include <windows.h>
#include <iostream>
#endif  // Q_OS_WIN32

#ifdef Q_OS_UNIX
#include <unistd.h>
#endif  // Q_OS_UNIX

#include <QDir>
#include <QFont>
#include <QLibraryInfo>
#include <QNetworkProxyFactory>
#include <QSslSocket>
#include <QSqlDatabase>
#include <QSqlQuery>
#include <QSysInfo>
#include <QTextCodec>
#include <QTranslator>
#include <QtConcurrentRun>
#include <QtDebug>

#include "config.h"
#include "core/application.h"
#include "core/commandlineoptions.h"
#include "core/crashreporting.h"
#include "core/database.h"
#include "core/logging.h"
#include "core/mac_startup.h"
#include "core/metatypes.h"
#include "core/network.h"
#include "core/networkproxyfactory.h"
#include "core/potranslator.h"
#include "core/song.h"
#include "core/ubuntuunityhack.h"
#include "core/utilities.h"
#include "engines/enginebase.h"
#include "smartplaylists/generator.h"
#include "ui/iconloader.h"
#include "ui/mainwindow.h"
#include "ui/systemtrayicon.h"
#include "version.h"
#include "widgets/osd.h"

#include "tagreadermessages.pb.h"

#include "qtsingleapplication.h"
#include "qtsinglecoreapplication.h"

#include <glib-object.h>
#include <glib.h>
#include <gst/gst.h>

#include <Config.h>

#ifdef Q_OS_DARWIN
#include <sys/resource.h>
#include <sys/sysctl.h>
#endif

#ifdef HAVE_LIBLASTFM
#include "internet/lastfm/lastfmservice.h"
#else
class LastFMService;
#endif

#ifdef HAVE_DBUS
#include "core/mpris.h"
#include "core/mpris2.h"
#include <QDBusArgument>
#include <QImage>

QDBusArgument& operator<<(QDBusArgument& arg, const QImage& image);
const QDBusArgument& operator>>(const QDBusArgument& arg, QImage& image);
#endif

#ifdef Q_OS_WIN32
#include <qtsparkle/Updater>
#endif

// Load sqlite plugin on windows and mac.
#include <QtPlugin>
Q_IMPORT_PLUGIN(QSQLiteDriverPlugin)

namespace {

void LoadTranslation(const QString& prefix, const QString& path,
                     const QString& language) {
  QTranslator* t = new PoTranslator;
  if (t->load(prefix + "_" + language, path))
    QCoreApplication::installTranslator(t);
  else
    delete t;
}

void IncreaseFDLimit() {
#ifdef Q_OS_DARWIN
  // Bump the soft limit for the number of file descriptors from the default of
  // 256 to
  // the maximum (usually 10240).
  struct rlimit limit;
  getrlimit(RLIMIT_NOFILE, &limit);

  // getrlimit() lies about the hard limit so we have to check sysctl.
  int max_fd = 0;
  size_t len = sizeof(max_fd);
  sysctlbyname("kern.maxfilesperproc", &max_fd, &len, nullptr, 0);

  limit.rlim_cur = max_fd;
  int ret = setrlimit(RLIMIT_NOFILE, &limit);

  if (ret == 0) {
    qLog(Debug) << "Max fd:" << max_fd;
  }
#endif
}

void SetEnv(const char* key, const QString& value) {
#ifdef Q_OS_WIN32
  putenv(QString("%1=%2").arg(key, value).toLocal8Bit().constData());
#else
  setenv(key, value.toLocal8Bit().constData(), 1);
#endif
}

// This must be done early so that the spotify blob process also picks up
// these environment variables.
void SetGstreamerEnvironment() {
  QString scanner_path;
  QString plugin_path;
  QString registry_filename;

// On windows and mac we bundle the gstreamer plugins with clementine
#if defined(Q_OS_DARWIN)
  scanner_path =
      QCoreApplication::applicationDirPath() + "/../PlugIns/gst-plugin-scanner";
  plugin_path =
      QCoreApplication::applicationDirPath() + "/../PlugIns/gstreamer";
#elif defined(Q_OS_WIN32)
  plugin_path = QCoreApplication::applicationDirPath() + "/gstreamer-plugins";
#endif

#if defined(Q_OS_WIN32) || defined(Q_OS_DARWIN)
  registry_filename =
      Utilities::GetConfigPath(Utilities::Path_GstreamerRegistry);
#endif

  if (!scanner_path.isEmpty()) SetEnv("GST_PLUGIN_SCANNER", scanner_path);

  if (!plugin_path.isEmpty()) {
    SetEnv("GST_PLUGIN_PATH", plugin_path);
    // Never load plugins from anywhere else.
    SetEnv("GST_PLUGIN_SYSTEM_PATH", plugin_path);
  }

  if (!registry_filename.isEmpty()) {
    SetEnv("GST_REGISTRY", registry_filename);
  }

#ifdef Q_OS_DARWIN
  SetEnv("GIO_EXTRA_MODULES",
         QCoreApplication::applicationDirPath() + "/../PlugIns/gio-modules");
#endif

  SetEnv("PULSE_PROP_media.role", "music");
}

void ParseAProto() {
  const QByteArray data = QByteArray::fromHex(
      "08001a8b010a8801b2014566696c653a2f2f2f453a2f4d7573696b2f28414c42554d2"
      "9253230476f74616e25323050726f6a6563742532302d253230416d6269656e742532"
      "304c6f756e67652e6d786dba012a28414c42554d2920476f74616e2050726f6a65637"
      "4202d20416d6269656e74204c6f756e67652e6d786dc001c7a7efd104c801bad685e4"
      "04d001eeca32");
  pb::tagreader::Message message;
  message.ParseFromArray(data.constData(), data.size());
}

void CheckPortable() {
  QFile f(QApplication::applicationDirPath() + QDir::separator() + "data");
  if (f.exists()) {
    // We are portable. Set the bool and change the qsettings path
    Application::kIsPortable = true;

    QSettings::setDefaultFormat(QSettings::IniFormat);
    QSettings::setPath(QSettings::IniFormat, QSettings::UserScope,
                       f.fileName());
  }
}

}  // namespace

#ifdef HAVE_GIO
#undef signals  // Clashes with GIO, and not needed in this file
#include <gio/gio.h>

namespace {

void ScanGIOModulePath() {
  QString gio_module_path;

#if defined(Q_OS_WIN32)
  gio_module_path = QCoreApplication::applicationDirPath() + "/gio-modules";
#endif

  if (!gio_module_path.isEmpty()) {
    qLog(Debug) << "Adding GIO module path:" << gio_module_path;
    QByteArray bytes = gio_module_path.toLocal8Bit();
    g_io_modules_scan_all_in_directory(bytes.data());
  }
}

}  // namespace
#endif  // HAVE_GIO

int main(int argc, char* argv[]) {
  if (CrashReporting::SendCrashReport(argc, argv)) {
    return 0;
  }

  CrashReporting crash_reporting;

#ifdef Q_OS_DARWIN
  // Do Mac specific startup to get media keys working.
  // This must go before QApplication initialisation.
  mac::MacMain();

  if (QSysInfo::MacintoshVersion > QSysInfo::MV_10_8) {
    // Work around 10.9 issue.
    // https://bugreports.qt-project.org/browse/QTBUG-32789
    QFont::insertSubstitution(".Lucida Grande UI", "Lucida Grande");
  }
#endif

  QCoreApplication::setApplicationName("Clementine-qt5");
  QCoreApplication::setApplicationVersion(CLEMENTINE_VERSION_DISPLAY);
  QCoreApplication::setOrganizationName("Clementine-qt5");
  QCoreApplication::setOrganizationDomain("clementine-player.org");

// This makes us show up nicely in gnome-volume-control
#if !GLIB_CHECK_VERSION(2, 36, 0)
  g_type_init();  // Deprecated in glib 2.36.0
#endif
  g_set_application_name(QCoreApplication::applicationName().toLocal8Bit());

  RegisterMetaTypes();

  // Initialise logging.  Log levels are set after the commandline options are
  // parsed below.
  logging::Init();
  g_log_set_default_handler(reinterpret_cast<GLogFunc>(&logging::GLog),
                            nullptr);

  CommandlineOptions options(argc, argv);

  {
    // Only start a core application now so we can check if there's another
    // Clementine running without needing an X server.
    // This MUST be done before parsing the commandline options so QTextCodec
    // gets the right system locale for filenames.
    QtSingleCoreApplication a(argc, argv);
    CheckPortable();
    crash_reporting.SetApplicationPath(a.applicationFilePath());

    // Parse commandline options - need to do this before starting the
    // full QApplication so it works without an X server
    if (!options.Parse()) return 1;
    logging::SetLevels(options.log_levels());

    if (a.isRunning()) {
      if (options.is_empty()) {
        qLog(Info)
            << "Clementine is already running - activating existing window";
      }
      if (a.sendMessage(options.Serialize(), 5000)) {
        return 0;
      }
      // Couldn't send the message so start anyway
    }
  }

#ifdef Q_OS_DARWIN
  // Must happen after QCoreApplication::setOrganizationName().
  setenv(
      "XDG_CONFIG_HOME",
      Utilities::GetConfigPath(Utilities::Path_Root).toLocal8Bit().constData(),
      1);
#endif

  // Output the version, so when people attach log output to bug reports they
  // don't have to tell us which version they're using.
  qLog(Info) << "Clementine-qt5" << CLEMENTINE_VERSION_DISPLAY;

  // Seed the random number generators.
  time_t t = time(nullptr);
  srand(t);
  qsrand(t);

  IncreaseFDLimit();

  QtSingleApplication a(argc, argv);

#ifdef HAVE_LIBLASTFM
  lastfm::ws::ApiKey = LastFMService::kApiKey;
  lastfm::ws::SharedSecret = LastFMService::kSecret;
  lastfm::setNetworkAccessManager(new NetworkAccessManager);
#endif

  // A bug in Qt means the wheel_scroll_lines setting gets ignored and replaced
  // with the default value of 3 in QApplicationPrivate::initialize.
  {
    QSettings qt_settings(QSettings::UserScope, "Trolltech");
    qt_settings.beginGroup("Qt");
    QApplication::setWheelScrollLines(
        qt_settings.value("wheelScrollLines", QApplication::wheelScrollLines())
            .toInt());
  }

#ifdef Q_OS_DARWIN
  QCoreApplication::setLibraryPaths(
      QStringList() << QCoreApplication::applicationDirPath() + "/../PlugIns");
#endif

  a.setQuitOnLastWindowClosed(false);
  // Do this check again because another instance might have started by now
  if (a.isRunning() &&
      a.sendMessage(QString::fromLatin1(options.Serialize()), 5000)) {
    return 0;
  }

#ifndef Q_OS_DARWIN
  // Gnome on Ubuntu has menu icons disabled by default.  I think that's a bad
  // idea, and makes some menus in Clementine look confusing.
  QCoreApplication::setAttribute(Qt::AA_DontShowIconsInMenus, false);
#else
  QCoreApplication::setAttribute(Qt::AA_DontShowIconsInMenus, true);
#endif

  SetGstreamerEnvironment();

// Set the permissions on the config file on Unix - it can contain passwords
// for internet services so it's important that other users can't read it.
// On Windows these are stored in the registry instead.
#ifdef Q_OS_UNIX
  {
    QSettings s;

    // Create the file if it doesn't exist already
    if (!QFile::exists(s.fileName())) {
      QFile file(s.fileName());
      file.open(QIODevice::WriteOnly);
    }

    // Set -rw-------
    QFile::setPermissions(s.fileName(), QFile::ReadOwner | QFile::WriteOwner);
  }
#endif

  // Resources
  Q_INIT_RESOURCE(data);
  Q_INIT_RESOURCE(translations);

  // Add root CA cert for SoundCloud, whose certificate is missing on OS X.
  QSslSocket::addDefaultCaCertificates(
      QSslCertificate::fromPath(":/soundcloud-ca.pem", QSsl::Pem));
  QSslSocket::addDefaultCaCertificates(QSslCertificate::fromPath(
      ":/Equifax_Secure_Certificate_Authority.pem", QSsl::Pem));

  // Has the user forced a different language?
  QString override_language = options.language();
  if (override_language.isEmpty()) {
    QSettings s;
    s.beginGroup("General");
    override_language = s.value("language").toString();
  }

  const QString language = override_language.isEmpty()
                               ? Utilities::SystemLanguageName()
                               : override_language;

  // Translations
  LoadTranslation("qt", QLibraryInfo::location(QLibraryInfo::TranslationsPath),
                  language);
  LoadTranslation("clementine", ":/translations", language);
  LoadTranslation("clementine", a.applicationDirPath(), language);
  LoadTranslation("clementine", QDir::currentPath(), language);

#ifdef Q_OS_WIN32
  // Set the language for qtsparkle
  qtsparkle::LoadTranslations(language);
#endif

  // Icons
  IconLoader::Init();

  // This is a nasty hack to ensure that everything in libprotobuf is
  // initialised in the main thread.  It fixes issue 3265 but nobody knows why.
  // Don't remove this unless you can reproduce the error that it fixes.
  ParseAProto();
  QtConcurrent::run(&ParseAProto);

  Application app;
  app.set_language_name(language);

  Echonest::Config::instance()->setAPIKey("DFLFLJBUF4EGTXHIG");
  Echonest::Config::instance()->setNetworkAccessManager(
      new NetworkAccessManager);

  // Network proxy
  QNetworkProxyFactory::setApplicationProxyFactory(
      NetworkProxyFactory::Instance());

#ifdef Q_OS_LINUX
  // In 11.04 Ubuntu decided that the system tray should be reserved for certain
  // whitelisted applications.  Clementine will override this setting and insert
  // itself into the list of whitelisted apps.
  UbuntuUnityHack hack;
#endif  // Q_OS_LINUX

  // Create the tray icon and OSD
  std::unique_ptr<SystemTrayIcon> tray_icon(
      SystemTrayIcon::CreateSystemTrayIcon());
  OSD osd(tray_icon.get(), &app);

#ifdef HAVE_DBUS
  mpris::Mpris mpris(&app);
#endif

  // Window
  MainWindow w(&app, tray_icon.get(), &osd, options);
#ifdef Q_OS_DARWIN
  mac::EnableFullScreen(w);
#endif  // Q_OS_DARWIN
#ifdef HAVE_GIO
  ScanGIOModulePath();
#endif
#ifdef HAVE_DBUS
  QObject::connect(&mpris, SIGNAL(RaiseMainWindow()), &w, SLOT(Raise()));
#endif
<<<<<<< HEAD
  QObject::connect(&a, SIGNAL(messageReceived(QString)), &w,
                   SLOT(CommandlineOptionsReceived(QString)));
  w.CommandlineOptionsReceived(options);
=======
  QObject::connect(&a, SIGNAL(messageReceived(QByteArray)), &w,
                   SLOT(CommandlineOptionsReceived(QByteArray)));
>>>>>>> e31278c0

  int ret = a.exec();

#ifdef Q_OS_LINUX
  // The nvidia driver would cause Clementine (or any application that used
  // opengl) to use 100% cpu on shutdown.  See:
  //   http://code.google.com/p/clementine-player/issues/detail?id=2088
  //   https://bugs.gentoo.org/show_bug.cgi?id=375615
  // Work around this problem by exiting immediately (and not running the buggy
  // nvidia atexit shutdown handler) if we're using one of the affected versions
  // of the nvidia driver.

  QFile self_maps("/proc/self/maps");
  if (self_maps.open(QIODevice::ReadOnly)) {
    QByteArray data = self_maps.readAll();
    if (data.contains("libnvidia-tls.so.")) {
      qLog(Warning) << "Exiting immediately to work around NVIDIA driver bug";
      _exit(ret);
    }
    self_maps.close();
  }
#endif

  return ret;
}<|MERGE_RESOLUTION|>--- conflicted
+++ resolved
@@ -459,14 +459,8 @@
 #ifdef HAVE_DBUS
   QObject::connect(&mpris, SIGNAL(RaiseMainWindow()), &w, SLOT(Raise()));
 #endif
-<<<<<<< HEAD
   QObject::connect(&a, SIGNAL(messageReceived(QString)), &w,
                    SLOT(CommandlineOptionsReceived(QString)));
-  w.CommandlineOptionsReceived(options);
-=======
-  QObject::connect(&a, SIGNAL(messageReceived(QByteArray)), &w,
-                   SLOT(CommandlineOptionsReceived(QByteArray)));
->>>>>>> e31278c0
 
   int ret = a.exec();
 
