cmake_minimum_required(VERSION 2.8.11)
cmake_policy(SET CMP0011 OLD)

include(CheckCXXCompilerFlag)
include(FindPkgConfig)
include(cmake/C++11Compat.cmake)
include(cmake/Summary.cmake)
include(cmake/Version.cmake)
include(cmake/Deb.cmake)
include(cmake/SpotifyVersion.cmake)
include(cmake/OptionalSource.cmake)
include(cmake/Format.cmake)
set(CMAKE_MODULE_PATH ${CMAKE_SOURCE_DIR}/cmake)

if (CMAKE_CXX_COMPILER MATCHES ".*clang")
  set(CMAKE_COMPILER_IS_CLANGXX 1)
  set(CMAKE_CXX_FLAGS "${CMAKE_CXX_FLAGS} -Wno-uninitialized")
endif ()

if (APPLE)
  set(CMAKE_CXX_FLAGS "${CMAKE_CXX_FLAGS} --stdlib=libc++")
endif ()

find_program(CCACHE_EXECUTABLE NAMES ccache)
if (CCACHE_EXECUTABLE)
  message(STATUS "ccache found: will be used for compilation and linkage")
  SET_PROPERTY(GLOBAL PROPERTY RULE_LAUNCH_COMPILE ${CCACHE_EXECUTABLE})
  SET_PROPERTY(GLOBAL PROPERTY RULE_LAUNCH_LINK ${CCACHE_EXECUTABLE})
endif ()

if (UNIX AND NOT APPLE)
  set(LINUX 1)
endif (UNIX AND NOT APPLE)

set(QT_MIN_VERSION 5.6.0)

find_package(Qt5 ${QT_MIN_VERSION} REQUIRED COMPONENTS Core OpenGL Sql Network Xml Widgets Concurrent Test)
find_package(X11)
if(X11_FOUND)
  find_package(Qt5 ${QT_MIN_VERSION} REQUIRED COMPONENTS X11Extras)
endif()


if(NOT APPLE)
  find_package(Qt5 COMPONENTS WebKitWidgets)
endif(NOT APPLE)

# Find Qt's lconvert binary.  Try qt's binary dir first, fall back to looking in PATH
find_program(QT_LCONVERT_EXECUTABLE NAMES lconvert lconvert-qt5 PATHS ${QT_BINARY_DIR} NO_DEFAULT_PATH)
find_program(QT_LCONVERT_EXECUTABLE NAMES lconvert lconvert-qt5)

if(APPLE)
  if(NOT QT_MAC_USE_COCOA)
    message(FATAL_ERROR "Cocoa support is required")
  endif(NOT QT_MAC_USE_COCOA)
endif(APPLE)

find_package(OpenGL REQUIRED)
find_package(Boost REQUIRED)
find_package(Gettext REQUIRED)
find_package(PkgConfig REQUIRED)
find_package(Protobuf REQUIRED)
find_package(FFTW3)

find_library(PROTOBUF_STATIC_LIBRARY libprotobuf.a libprotobuf)

pkg_check_modules(CDIO libcdio)
pkg_check_modules(CHROMAPRINT REQUIRED libchromaprint)
pkg_search_module(CRYPTOPP cryptopp libcrypto++)
pkg_check_modules(GIO gio-2.0)
pkg_check_modules(GLIB REQUIRED glib-2.0)
pkg_check_modules(GOBJECT REQUIRED gobject-2.0)
pkg_check_modules(GSTREAMER REQUIRED gstreamer-1.0)
pkg_check_modules(GSTREAMER_APP REQUIRED gstreamer-app-1.0)
pkg_check_modules(GSTREAMER_AUDIO REQUIRED gstreamer-audio-1.0)
pkg_check_modules(GSTREAMER_BASE REQUIRED gstreamer-base-1.0)
pkg_check_modules(GSTREAMER_TAG REQUIRED gstreamer-tag-1.0)
pkg_check_modules(LIBGPOD libgpod-1.0>=0.7.92)
pkg_check_modules(LIBMTP libmtp>=1.0)
pkg_check_modules(LIBMYGPO_QT5 libmygpo-qt5>=1.0.9)
pkg_check_modules(LIBPULSE libpulse)
pkg_check_modules(LIBXML libxml-2.0)
pkg_check_modules(SPOTIFY libspotify>=12.1.45)
pkg_check_modules(TAGLIB REQUIRED taglib>=1.6)

if (WIN32)
  find_package(ZLIB REQUIRED)
  find_library(QTSPARKLE_LIBRARIES qtsparkle)
endif (WIN32)

find_library(LASTFM5_LIBRARIES lastfm5)
find_path(LASTFM5_INCLUDE_DIRS lastfm5/ws.h)
find_path(LASTFM51_INCLUDE_DIRS lastfm5/Track.h)

find_path(SPARSEHASH_INCLUDE_DIRS google/sparsetable)

# Google Drive support needs Taglib 1.8, but this version isn't in old Ubuntu
# distros.  If the user seems to want Drive support (ie. they have sparsehash
# installed and haven't disabled drive), and has an old taglib, compile our
# internal one and use that instead.
option(USE_BUILTIN_TAGLIB "If the system's version of Taglib is too old, compile our builtin version instead" ON)
if (USE_BUILTIN_TAGLIB AND TAGLIB_VERSION VERSION_LESS 1.8)
  message(STATUS "Using builtin taglib because your system's version is too old")
  set(TAGLIB_VERSION 1.11.0)
  set(TAGLIB_INCLUDE_DIRS "${CMAKE_BINARY_DIR}/3rdparty/taglib/headers/taglib/;${CMAKE_BINARY_DIR}/3rdparty/taglib/headers/")
  set(TAGLIB_LIBRARY_DIRS "")
  set(TAGLIB_LIBRARIES tag)
  set(TAGLIB_HAS_OPUS ON)
  add_subdirectory(3rdparty/taglib)
else()
  set(CMAKE_REQUIRED_INCLUDES "${TAGLIB_INCLUDE_DIRS}")
  set(CMAKE_REQUIRED_LIBRARIES "${TAGLIB_LIBRARIES}")
  check_cxx_source_compiles("#include <opusfile.h>
      int main() { char *s; TagLib::Ogg::Opus::File opusfile(s); return 0;}" TAGLIB_HAS_OPUS)
  set(CMAKE_REQUIRED_INCLUDES)
  set(CMAKE_REQUIRED_LIBRARIES)
endif()

if(LASTFM5_INCLUDE_DIRS AND LASTFM51_INCLUDE_DIRS)
  set(HAVE_LIBLASTFM1 ON)
endif()

if (APPLE)
  find_library(SPARKLE Sparkle)

  find_library(SPOTIFY libspotify)
  if (SPOTIFY)
    set (SPOTIFY_FOUND ON)
    set (SPOTIFY_INCLUDE_DIRS ${SPOTIFY})
    set (SPOTIFY_LIBRARIES ${SPOTIFY})
  endif (SPOTIFY)

  add_subdirectory(3rdparty/SPMediaKeyTap)
  set(SPMEDIAKEYTAP_INCLUDE_DIRS ${CMAKE_CURRENT_SOURCE_DIR}/3rdparty/SPMediaKeyTap)
  set(SPMEDIAKEYTAP_LIBRARIES SPMediaKeyTap)
endif (APPLE)

find_package(Threads)

if(${CMAKE_BUILD_TYPE} MATCHES "Release")
  add_definitions(-DNDEBUG)
  add_definitions(-DQT_NO_DEBUG_OUTPUT)
  add_definitions(-DQT_NO_WARNING_OUTPUT)
endif(${CMAKE_BUILD_TYPE} MATCHES "Release")

# Set up definitions and paths
add_definitions(${QT_DEFINITIONS})
link_directories(${TAGLIB_LIBRARY_DIRS})
link_directories(${GSTREAMER_LIBRARY_DIRS})

# Don't try to use webkit if their include directories couldn't be found.
if (NOT QT_QTWEBKIT_INCLUDE_DIR)
  set (QT_USE_QTWEBKIT 0)
endif (NOT QT_QTWEBKIT_INCLUDE_DIR)

include_directories(${Boost_INCLUDE_DIRS})
include_directories(${TAGLIB_INCLUDE_DIRS})
include_directories(${GSTREAMER_INCLUDE_DIRS})
include_directories(${GSTREAMER_APP_INCLUDE_DIRS})
include_directories(${GSTREAMER_AUDIO_INCLUDE_DIRS})
include_directories(${GSTREAMER_BASE_INCLUDE_DIRS})
include_directories(${GSTREAMER_TAG_INCLUDE_DIRS})
include_directories(${GLIB_INCLUDE_DIRS})
include_directories(${GLIBCONFIG_INCLUDE_DIRS})
include_directories(${LIBXML_INCLUDE_DIRS})

if (WIN32)
  # RC compiler
  string(REPLACE "gcc" "windres" CMAKE_RC_COMPILER_INIT ${CMAKE_C_COMPILER})
  enable_language(RC)
  SET(CMAKE_RC_COMPILE_OBJECT "<CMAKE_RC_COMPILER> -O coff -o <OBJECT> <SOURCE> -I ${CMAKE_SOURCE_DIR}/dist/windows")
endif(WIN32)

add_definitions(-DQT_NO_CAST_TO_ASCII -DQT_STRICT_ITERATORS)

# Translations stuff
find_program(GETTEXT_XGETTEXT_EXECUTABLE xgettext PATHS /target/bin)
if(NOT GETTEXT_XGETTEXT_EXECUTABLE)
  message(FATAL_ERROR "Could not find xgettext executable")
endif(NOT GETTEXT_XGETTEXT_EXECUTABLE)
find_program(GETTEXT_MSGMERGE_EXECUTABLE msgmerge PATHS /target/bin)
if(NOT GETTEXT_MSGMERGE_EXECUTABLE)
  message(FATAL_ERROR "Could not find msgmerge executable")
endif(NOT GETTEXT_MSGMERGE_EXECUTABLE)
find_program(GETTEXT_MSGFMT_EXECUTABLE msgfmt PATHS /target/bin)
if(NOT GETTEXT_MSGFMT_EXECUTABLE)
  message(FATAL_ERROR "Could not find msgfmt executable")
endif(NOT GETTEXT_MSGFMT_EXECUTABLE)

# Optional bits
if(WIN32)
  option(ENABLE_WIN32_CONSOLE "Show the windows console even outside Debug mode" OFF)
endif(WIN32)

optional_component(BREAKPAD OFF "Crash reporting")

optional_component(GOOGLE_DRIVE ON "Google Drive support"
  DEPENDS "Google sparsehash" SPARSEHASH_INCLUDE_DIRS
  DEPENDS "Taglib 1.8" "TAGLIB_VERSION VERSION_GREATER 1.7.999"
)

optional_component(DROPBOX ON "Dropbox support"
  DEPENDS "Google sparsehash" SPARSEHASH_INCLUDE_DIRS
  DEPENDS "Taglib 1.8" "TAGLIB_VERSION VERSION_GREATER 1.7.999"
)

optional_component(SKYDRIVE ON "Skydrive support"
  DEPENDS "Google sparsehash" SPARSEHASH_INCLUDE_DIRS
  DEPENDS "Taglib 1.8" "TAGLIB_VERSION VERSION_GREATER 1.7.999"
)

optional_component(BOX ON "Box support"
  DEPENDS "Google sparsehash" SPARSEHASH_INCLUDE_DIRS
  DEPENDS "Taglib 1.8" "TAGLIB_VERSION VERSION_GREATER 1.7.999"
)

optional_component(VK ON "Vk.com support")

optional_component(SEAFILE ON "Seafile support"
  DEPENDS "Google sparsehash" SPARSEHASH_INCLUDE_DIRS
  DEPENDS "Taglib 1.8" "TAGLIB_VERSION VERSION_GREATER 1.7.999"
)

optional_component(AUDIOCD ON "Devices: Audio CD support"
  DEPENDS "libcdio" CDIO_FOUND
)

optional_component(LIBGPOD ON "Devices: iPod classic support"
  DEPENDS "libgpod" LIBGPOD_FOUND
)

optional_component(GIO ON "Devices: GIO device backend"
  DEPENDS "libgio" GIO_FOUND
  DEPENDS "Linux or Windows" "NOT APPLE"
)

optional_component(LIBMTP ON "Devices: MTP support"
  DEPENDS "libmtp" LIBMTP_FOUND
)

optional_component(LIBLASTFM ON "Last.fm support"
  DEPENDS "liblastfm" LASTFM5_LIBRARIES LASTFM5_INCLUDE_DIRS
)

optional_component(DBUS ON "D-Bus support"
  DEPENDS "Linux" LINUX
)

optional_component(WIIMOTEDEV ON "Wiimote support"
  DEPENDS "D-Bus support" HAVE_DBUS
)

optional_component(DEVICEKIT ON "Devices: DeviceKit backend"
  DEPENDS "D-Bus support" HAVE_DBUS
)

optional_component(UDISKS2 ON "Devices: UDisks2 backend"
  DEPENDS "D-Bus support" HAVE_DBUS
)

optional_component(SPOTIFY_BLOB ON "Spotify support: non-GPL binary helper"
  DEPENDS "protobuf" PROTOBUF_FOUND PROTOBUF_PROTOC_EXECUTABLE
  DEPENDS "libspotify" SPOTIFY_FOUND
)

optional_component(MOODBAR ON "Moodbar support"
  DEPENDS "fftw3" FFTW3_FOUND
)

optional_component(SPARKLE ON "Sparkle integration"
  DEPENDS "Mac OS X" APPLE
  DEPENDS "Sparkle" SPARKLE
)

optional_component(LIBPULSE ON "Pulse audio integration"
  DEPENDS "libpulse" LIBPULSE_FOUND
)

optional_component(VISUALISATIONS ON "Visualisations")

if(NOT HAVE_SPOTIFY_BLOB AND NOT CRYPTOPP_FOUND)
  message(FATAL_ERROR "Either crypto++ must be available or the non-GPL Spotify "
          "code must be compiled in")
elseif(CRYPTOPP_FOUND)
  set(HAVE_CRYPTOPP ON)
  set(HAVE_SPOTIFY_DOWNLOADER ON)
endif()

# Find DBus if it's enabled
if (HAVE_DBUS)
  find_package(Qt5 COMPONENTS DBus)
  get_target_property(QT_DBUSXML2CPP_EXECUTABLE Qt5::qdbusxml2cpp LOCATION)
endif ()

if (HAVE_VK)
  add_subdirectory(3rdparty/vreen)
  include_directories(${VREEN_INCLUDE_DIRS})
  include_directories(${VREENOAUTH_INCLUDE_DIRS})
endif(HAVE_VK)

# We can include the Qt definitions now
set(QT_LIBRARIES Qt5::Core Qt5::OpenGL Qt5::Sql Qt5::Network Qt5::Xml Qt5::Widgets Qt5::Concurrent Qt5::X11Extras Qt5::DBus)

# Remove GLU and GL from the link line - they're not really required
# and don't exist on my mingw toolchain
list(REMOVE_ITEM QT_LIBRARIES "-lGLU -lGL")

option(BUNDLE_PROJECTM_PRESETS "Install Clementine's own copies of libprojectm presets - disable this if you want to use a system package instead" ON)

if(ENABLE_VISUALISATIONS)
  # When/if upstream accepts our patches then these options can be used to link
  # to system installed projectM instead.
  option(USE_SYSTEM_PROJECTM "Don't set this option unless your system projectM library has been compiled with the Clementine patches in 3rdparty" OFF)
  if(USE_SYSTEM_PROJECTM)
    pkg_check_modules(LIBPROJECTM libprojectM)
  else(USE_SYSTEM_PROJECTM)
    add_subdirectory(3rdparty/libprojectm)
    set(LIBPROJECTM_INCLUDE_DIRS ${CMAKE_CURRENT_SOURCE_DIR}/3rdparty/libprojectm)
    set(LIBPROJECTM_LIBRARIES projectM)
  endif(USE_SYSTEM_PROJECTM)
endif(ENABLE_VISUALISATIONS)


# Build our copy of QSqlLiteDriver.
# We do this because we can't guarantee that the driver shipped with Qt exposes the
# raw sqlite3_ functions required for FTS support. This way we know that those symbols
# exist at compile-time and that our code links to the same sqlite library as the
# Qt driver.
add_subdirectory(3rdparty/qsqlite)
include_directories("3rdparty/qsqlite")

# When/if upstream accepts our patches then these options can be used to link
# to system installed qtsingleapplication instead.
option(USE_SYSTEM_QTSINGLEAPPLICATION "Don't set this option unless your system QtSingleApplication library has been compiled with the Clementine patches in 3rdparty" OFF)
if(USE_SYSTEM_QTSINGLEAPPLICATION)
  find_path(QTSINGLEAPPLICATION_INCLUDE_DIRS qtsingleapplication.h PATH_SUFFIXES QtSolutions)
  find_library(QTSINGLEAPPLICATION_LIBRARIES QtSolutions_SingleApplication-2.6)
  find_library(QTSINGLECOREAPPLICATION_LIBRARIES QtSolutions_SingleCoreApplication-2.6)
else(USE_SYSTEM_QTSINGLEAPPLICATION)
  add_subdirectory(3rdparty/qtsingleapplication)
  set(QTSINGLEAPPLICATION_INCLUDE_DIRS ${CMAKE_CURRENT_SOURCE_DIR}/3rdparty/qtsingleapplication)
  set(QTSINGLEAPPLICATION_LIBRARIES qtsingleapplication)
endif(USE_SYSTEM_QTSINGLEAPPLICATION)

# QtIoCompressor isn't patched, so we can use a system version if it's
# available
find_path(QTIOCOMPRESSOR_INCLUDE_DIRS qtiocompressor.h PATH_SUFFIXES QtSolutions)
find_library(QTIOCOMPRESSOR_LIBRARIES QtSolutions_IOCompressor-2.3)
if(NOT QTIOCOMPRESSOR_INCLUDE_DIRS OR NOT QTIOCOMPRESSOR_LIBRARIES)
  add_subdirectory(3rdparty/qtiocompressor)
  set(QTIOCOMPRESSOR_INCLUDE_DIRS ${CMAKE_CURRENT_SOURCE_DIR}/3rdparty/qtiocompressor)
  set(QTIOCOMPRESSOR_LIBRARIES qtiocompressor)
endif(NOT QTIOCOMPRESSOR_INCLUDE_DIRS OR NOT QTIOCOMPRESSOR_LIBRARIES)

# When/if upstream accepts our or reimplement our patches then these options can be
# used to link to system installed qxt instead.
option(USE_SYSTEM_QXT "Don't set this option unless your system Qxt library has been compiled with the Clementine patches in 3rdparty" OFF)
if (USE_SYSTEM_QXT)
  find_path(QXTCORE_INCLUDE_DIRS qxtglobal.h PATH_SUFFIXES QxtCore)
  find_path(QXTGUI_INCLUDE_DIRS qxtglobalshortcut.h PATH_SUFFIXES QxtGui)
  set(QXT_INCLUDE_DIRS ${QXTCORE_INCLUDE_DIRS} ${QXTGUI_INCLUDE_DIRS})
  # We only need its header. We don't need to link to QxtCore.
  find_library(QXT_LIBRARIES QxtGui)
else (USE_SYSTEM_QXT)
  add_definitions(-DQXT_STATIC -DBUILD_QXT_GUI -DBUILD_QXT_CORE)
  set(QXT_INCLUDE_DIRS ${CMAKE_CURRENT_SOURCE_DIR}/3rdparty/qxt)
  set(QXT_LIBRARIES qxt)
  if (NOT APPLE)
    add_subdirectory(3rdparty/qxt)
  endif (NOT APPLE)
endif (USE_SYSTEM_QXT)

<<<<<<< HEAD
find_path(ECHONEST5_INCLUDE_DIRS Artist.h PATH_SUFFIXES echonest5 echonest)
find_library(ECHONEST5_LIBRARIES echonest5)

=======
>>>>>>> ac90f0b0
# Use system gmock if it's available
# We need to look for both gmock and gtest
find_path(GMOCK_INCLUDE_DIRS gmock/gmock.h)
find_library(GMOCK_LIBRARIES gmock)
if(GMOCK_INCLUDE_DIRS)
  find_path(GTEST_INCLUDE_DIRS gtest/gtest.h)
  find_library(GTEST_LIBRARIES gtest)
  if(GTEST_INCLUDE_DIRS)
    set(USE_SYSTEM_GMOCK 1)
    set(GMOCK_LIBRARIES ${GMOCK_LIBRARIES} ${GTEST_LIBRARIES})
  endif(GTEST_INCLUDE_DIRS)
endif(GMOCK_INCLUDE_DIRS)

# Use the system's sha2 if it's available.
find_path(SHA2_INCLUDE_DIRS sha2.h)
find_library(SHA2_LIBRARIES sha2)
if(SHA2_LIBRARIES AND SHA2_INCLUDE_DIRS)
  message(STATUS "Using system sha2 library")
  set(USE_SYSTEM_SHA2 ON)
else()
  message(STATUS "Using builtin sha2 library")
  set(USE_SYSTEM_SHA2 OFF)
  add_subdirectory(3rdparty/sha2)
  set(SHA2_INCLUDE_DIRS ${CMAKE_CURRENT_SOURCE_DIR}/3rdparty/sha2)
  set(SHA2_LIBRARIES sha2)
endif()

# Use the system libmygpo-qt5 if a recent enough version was found
if(LIBMYGPO_QT5_FOUND)
  set(MYGPOQT5_LIBRARIES ${LIBMYGPO_QT5_LIBRARIES})
  set(MYGPOQT5_INCLUDE_DIRS ${LIBMYGPO_QT5_INCLUDE_DIRS})
else()
  add_subdirectory(3rdparty/libmygpo-qt5)
  set(MYGPOQT5_LIBRARIES mygpo-qt5)
  set(MYGPOQT5_INCLUDE_DIRS ${CMAKE_CURRENT_SOURCE_DIR}/3rdparty/libmygpo-qt5/src)
endif()

# Qocoa
add_subdirectory(3rdparty/qocoa)

# Subdirectories
add_subdirectory(src)
if (WIN32)
  add_subdirectory(3rdparty/qtwin)
  add_subdirectory(3rdparty/tinysvcmdns)
endif (WIN32)
add_subdirectory(tests)
add_subdirectory(dist)
add_subdirectory(tools/ultimate_lyrics_parser)
add_subdirectory(ext/libclementine-common)
add_subdirectory(ext/libclementine-tagreader)
add_subdirectory(ext/clementine-tagreader)
add_subdirectory(ext/libclementine-remote)
add_subdirectory(ext/libclementine-spotifyblob)

option(WITH_DEBIAN OFF)
if(WITH_DEBIAN)
  add_subdirectory(debian)
endif(WITH_DEBIAN)

if(HAVE_BREAKPAD)
  add_subdirectory(3rdparty/google-breakpad)
endif(HAVE_BREAKPAD)

if(HAVE_SPOTIFY_BLOB)
  add_subdirectory(ext/clementine-spotifyblob)
endif(HAVE_SPOTIFY_BLOB)

if(HAVE_MOODBAR)
  add_subdirectory(gst/moodbar)
endif()

# Uninstall support
configure_file(
  "${CMAKE_CURRENT_SOURCE_DIR}/cmake_uninstall.cmake.in"
  "${CMAKE_CURRENT_BINARY_DIR}/cmake_uninstall.cmake"
  IMMEDIATE @ONLY)

add_custom_target(uninstall
  "${CMAKE_COMMAND}" -P "${CMAKE_CURRENT_BINARY_DIR}/cmake_uninstall.cmake")

# Show a summary of what we have enabled
summary_show()<|MERGE_RESOLUTION|>--- conflicted
+++ resolved
@@ -370,12 +370,6 @@
   endif (NOT APPLE)
 endif (USE_SYSTEM_QXT)
 
-<<<<<<< HEAD
-find_path(ECHONEST5_INCLUDE_DIRS Artist.h PATH_SUFFIXES echonest5 echonest)
-find_library(ECHONEST5_LIBRARIES echonest5)
-
-=======
->>>>>>> ac90f0b0
 # Use system gmock if it's available
 # We need to look for both gmock and gtest
 find_path(GMOCK_INCLUDE_DIRS gmock/gmock.h)
