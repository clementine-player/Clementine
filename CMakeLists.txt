--- conflicted
+++ resolved
@@ -36,15 +36,6 @@
 if (${CMAKE_SYSTEM_NAME} STREQUAL "FreeBSD")
   set(FREEBSD ON)
 endif()
-<<<<<<< HEAD
-
-if(APPLE)
-  if(NOT QT_MAC_USE_COCOA)
-    message(FATAL_ERROR "Cocoa support is required")
-  endif(NOT QT_MAC_USE_COCOA)
-endif(APPLE)
-=======
->>>>>>> 453270c8
 
 set(OpenGL_GL_PREFERENCE LEGACY)
 find_package(OpenGL)
